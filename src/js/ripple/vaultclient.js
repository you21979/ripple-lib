<<<<<<< HEAD
var AuthInfo   = require('./authinfo').AuthInfo;
var blobClient = require('./blob').BlobClient;
var crypt      = require('./crypt').Crypt;


function VaultClient(opts) {
  if (!opts) opts = {};  
  else if (typeof opts === "string") opts = {domain:opts};
  
  this.domain    = opts.domain || 'ripple.com';
  this.authInfo  = new AuthInfo();
  this.infos     = {};
}
  
  
/**
 * Reduce username to standardized form.
 * Strips whitespace at beginning and end.
 * @param {string} username - Username to normalize
 */
VaultClient.prototype.normalizeUsername = function (username) {
  username = ""+username;
  username = username.trim();
  return username;
};

=======
var async      = require('async');
var blobClient = require('./blob');
var AuthInfo   = require('./authinfo').AuthInfo;
var crypt      = require('./crypt').Crypt;

function VaultClient(opts) {
  if (!opts) {
    opts = { };
  }
>>>>>>> 644ca2b4

  if (typeof opts === 'string') {
    opts = { domain: opts };
  }

  this.domain   = opts.domain || 'ripple.com';
  this.authInfo = new AuthInfo();
  this.infos    = { };
};

/**
 * Get a ripple name from a given account address, if it has one
 * @param {string} address - Account address to query
 * @param {string} url     - Url of blob vault
 */

VaultClient.prototype.getRippleName = function(address, url, callback) {
  //use the url from previously retrieved authInfo, if necessary
  if (!url) {
    callback(new Error('Blob vault URL is required'));
  } else {
    blobClient.getRippleName(url, address, callback);
  }
};

/**
 * Authenticate and retrieve a decrypted blob using a ripple name and password
 *
 * @param {string}    username
 * @param {string}    password
 * @param {function}  fn - Callback function
 */

VaultClient.prototype.login = function(username, password, callback) {
  var self = this;

  function getAuthInfo(callback) {
    self.authInfo.get(self.domain, username, function(err, authInfo) {
      if (err) {
        return callback(err);
      }

      if (authInfo.version !== 3) {
        return callback(new Error('This wallet is incompatible with this version of the vault-client.'));
      }

      if (!authInfo.pakdf) {
        return callback(new Error('No settings for PAKDF in auth packet.'));
      }

      if (!authInfo.exists) {
        return callback(new Error('User does not exist.'));
      }

      if (typeof authInfo.blobvault !== 'string') {
        return callback(new Error('No blobvault specified in the authinfo.'));
      }

      callback(null, authInfo);
    });
  };

  function deriveLoginKeys(authInfo, callback) {
    //derive login keys
    crypt.derive(authInfo.pakdf, 'login', username.toLowerCase(), password, function(err, keys) {
      if (err) {
        callback(err);
      } else {
        callback(null, authInfo, keys);
      }
    });
  };

  function getBlob(authInfo, keys, callback) {
    blobClient.get(authInfo.blobvault, keys.id, keys.crypt, function(err, blob) {
      if (err) {
        return callback(err);
      }

      //save for relogin
      self.infos[keys.id] = authInfo;

      callback(null, {
        blob: blob,
        username: authInfo.username,
        verified: authInfo.emailVerified
      });
    });
  };

  var steps = [
    getAuthInfo,
    deriveLoginKeys,
    getBlob
  ];

  async.waterfall(steps, callback);
};

/**
 * Retreive and decrypt blob using a blob url, id and crypt derived previously.
 *
 * @param {string}   url - Blob vault url
 * @param {string}   id  - Blob id from previously retreived blob
 * @param {string}   key - Blob decryption key
 * @param {function} fn  - Callback function
 */

VaultClient.prototype.relogin = function(url, id, key, callback) {
  //use the url from previously retrieved authInfo, if necessary
  if (!url && this.infos[id]) {
    url = this.infos[id].blobvault;
  }

  if (!url) {
    return callback(new Error('Blob vault URL is required'));
  }

  blobClient.get(url, id, key, function(err, blob) {
    if (err) {
      callback(err);
    } else {
      callback (null, { blob: blob });
    }
  });
};

/**
 * Decrypt the secret key using a username and password
 *
 * @param {string}    username
 * @param {string}    password
 * @param {string}    encryptSecret
 * @param {function}  fn - Callback function
 */

VaultClient.prototype.unlock = function(username, password, encryptSecret, callback) {
  var self = this;

  function deriveUnlockKey(authInfo, callback) {
    //derive unlock key
    crypt.derive(authInfo.pakdf, 'unlock', username.toLowerCase(), password, function(err, keys) {
      if (err) {
        return callback(err);
      }

      callback(null, {
        keys: keys,
        secret: crypt.decrypt(keys.unlock, encryptSecret)
      });
    });
  };

  self.authInfo.get(self.domain, username, function(err, authInfo) {
    if (err) {
      callback(err);
    } else {
      deriveUnlockKey(authInfo, callback);
    }
  });
};

/**
 * Retrieve the decrypted blob and secret key in one step using
 * the username and password
 *
 * @param {string}    username
 * @param {string}    password
 * @param {function}  fn - Callback function
 */

VaultClient.prototype.loginAndUnlock = function(username, password, callback) {
  var self = this;

  function deriveUnlockKey(authInfo, blob, callback) {
    //derive unlock key
    crypt.derive(authInfo.pakdf, 'unlock', username.toLowerCase(), password, function(err, keys) {
      if (err) {
        return callback(err);
      }

      callback(null, {
        blob: blob,
        unlock: keys.unlock,
        secret: crypt.decrypt(keys.unlock, blob.encrypted_secret),
        username: authInfo.username,
        verified: authInfo.emailVerified
      });
    });
  };

  this.login(username, password, function(err, resp) {
    if (err) {
      return callback(err);
    }

    if (!resp.blob || !resp.blob.encrypted_secret) {
      return callback(new Error('Unable to retrieve blob and secret.'));
    }

    if (!resp.blob.id || !resp.blob.key) {
      return callback(new Error('Unable to retrieve keys.'));
    }

    //get authInfo via id - would have been saved from login
    var authInfo = self.infos[resp.blob.id];

    if (!authInfo) {
      return callback(new Error('Unable to find authInfo'));
    }

    deriveUnlockKey(authInfo, resp.blob, callback);
  });
};

/**
 * Check blobvault for existance of username
 *
 * @param {string}    username
 * @param {function}  fn - Callback function
 */
<<<<<<< HEAD
VaultClient.prototype.exists = function (username, fn) {
  this.authInfo.get(this.domain, username.toLowerCase(), function(err, authInfo){
    if (err) return fn(err);
    return fn(null, !!authInfo.exists);
  });
};
=======
>>>>>>> 644ca2b4

VaultClient.prototype.exists = function(username, callback) {
  this.authInfo.get(this.domain, username.toLowerCase(), function(err, authInfo) {
    if (err) {
      callback(err);
    } else {
      callback(null, !!authInfo.exists);
    }
  });
};

/**
 * Verify an email address for an existing user
 *
 * @param {string}    username
 * @param {string}    token - Verification token
 * @param {function}  fn - Callback function
 */

VaultClient.prototype.verify = function(username, token, callback) {
  var self = this;

  this.authInfo.get(this.domain, username.toLowerCase(), function(err, authInfo) {
    if (err) {
      return callback(err);
    }

<<<<<<< HEAD
    blobClient.verify(authInfo.blobvault, username.toLowerCase(), token, fn);
  });    
};
=======
    if (typeof authInfo.blobvault !== 'string') {
      return callback(new Error('No blobvault specified in the authinfo.'));
    }
>>>>>>> 644ca2b4

    blobClient.verify(authInfo.blobvault, username.toLowerCase(), token, callback);
  });
};

/**
 * Register a new user and save to the blob vault
 *
 * @param {object} options
 * @param {string} options.username
 * @param {string} options.password
 * @param {string} options.masterkey   //optional, will create if absent
 * @param {string} options.email
 * @param {string} options.activateLink
 * @param {object} options.oldUserBlob //optional
 * @param {function} fn
 */
<<<<<<< HEAD
VaultClient.prototype.register = function (options, fn) {
  var self   = this,
    username = this.normalizeUsername(options.username),
    password = this.normalizePassword(options.password);
    

  self.authInfo.get(self.domain, username, function(err, authInfo){
    
    if (err) return fn(err);
    
    if ("string" !== typeof authInfo.blobvault) {
      return fn(new Error("No blobvault specified in the authinfo."));
    }
    
    
    if (!authInfo.pakdf) {
      return fn(new Error("No settings for PAKDF in auth packet."));
    }    
    
    //derive login keys
    crypt.derive(authInfo.pakdf, 'login', username.toLowerCase(), password, function(err, loginKeys){
      if (err) return fn(err);
      
      //derive unlock key
      crypt.derive(authInfo.pakdf, 'unlock', username.toLowerCase(), password, function(err, unlockKeys){
        if (err) return fn(err);
        
        var params = {
          'url'          : authInfo.blobvault,
          'id'           : loginKeys.id,
          'crypt'        : loginKeys.crypt,
          'unlock'       : unlockKeys.unlock,
          'username'     : username,
          'email'        : options.email,
          'masterkey'    : options.masterkey || crypt.createMaster(),
          'activateLink' : options.activateLink,
          'oldUserBlob'  : options.oldUserBlob 
        };
        
        blobClient.create(params, function(err, blob){
          if (err) return fn(err);
          fn(null, blob, loginKeys, authInfo.username);
        }); 
=======

VaultClient.prototype.register = function(options, fn) {
  var self = this;
  var username = String(options.username).trim();
  var password = String(options.password).trim();

  function getAuthInfo(callback) {
    self.authInfo.get(self.domain, username, function(err, authInfo) {
      if (err) {
        return callback(err);
      }

      if (typeof authInfo.blobvault !== 'string') {
        return callback(new Error('No blobvault specified in the authinfo.'));
      }

      if (!authInfo.pakdf) {
        return callback(new Error('No settings for PAKDF in auth packet.'));
      }

      callback(null, authInfo);
    });
  };

  function deriveKeys(authInfo, callback) {
    // derive unlock and login keys
    var keys = { };

    function deriveKey(keyType, callback) {
      crypt.derive(authInfo.pakdf, keyType, username.toLowerCase(), password, function(err, key) {
        if (err) {
          callback(err);
        } else {
          keys[keyType] = key;
          callback();
        }
>>>>>>> 644ca2b4
      });
    };

    async.eachSeries([ 'login', 'unlock' ], deriveKey, function(err) {
      if (err) {
        callback(err);
      } else {
        callback(null, authInfo, keys);
      }
    });
  };

  function create(authInfo, keys) {
    var params = {
      url: authInfo.blobvault,
      id: keys.loginKeys.id,
      crypt: keys.loginKeys.crypt,
      unlock: keys.unlockKeys.unlock,
      username: username,
      email: options.email,
      masterkey: options.masterkey || crypt.createMaster(),
      activateLink: options.activateLink,
      oldUserBlob: options.oldUserBlob
    };

    blobClient.create(params, function(err, blob) {
      if (err) {
        callback(err);
      } else {
        callback(null, blob, loginKeys, authInfo.username);
      }
    });
  };

  async.waterfall([ getAuthInfo, deriveKeys ], create);
};

<<<<<<< HEAD
module.exports.VaultClient = VaultClient;
=======
exports.VaultClient = VaultClient;
>>>>>>> 644ca2b4
<|MERGE_RESOLUTION|>--- conflicted
+++ resolved
@@ -1,33 +1,5 @@
-<<<<<<< HEAD
-var AuthInfo   = require('./authinfo').AuthInfo;
+var async      = require('async');
 var blobClient = require('./blob').BlobClient;
-var crypt      = require('./crypt').Crypt;
-
-
-function VaultClient(opts) {
-  if (!opts) opts = {};  
-  else if (typeof opts === "string") opts = {domain:opts};
-  
-  this.domain    = opts.domain || 'ripple.com';
-  this.authInfo  = new AuthInfo();
-  this.infos     = {};
-}
-  
-  
-/**
- * Reduce username to standardized form.
- * Strips whitespace at beginning and end.
- * @param {string} username - Username to normalize
- */
-VaultClient.prototype.normalizeUsername = function (username) {
-  username = ""+username;
-  username = username.trim();
-  return username;
-};
-
-=======
-var async      = require('async');
-var blobClient = require('./blob');
 var AuthInfo   = require('./authinfo').AuthInfo;
 var crypt      = require('./crypt').Crypt;
 
@@ -35,7 +7,6 @@
   if (!opts) {
     opts = { };
   }
->>>>>>> 644ca2b4
 
   if (typeof opts === 'string') {
     opts = { domain: opts };
@@ -257,15 +228,6 @@
  * @param {string}    username
  * @param {function}  fn - Callback function
  */
-<<<<<<< HEAD
-VaultClient.prototype.exists = function (username, fn) {
-  this.authInfo.get(this.domain, username.toLowerCase(), function(err, authInfo){
-    if (err) return fn(err);
-    return fn(null, !!authInfo.exists);
-  });
-};
-=======
->>>>>>> 644ca2b4
 
 VaultClient.prototype.exists = function(username, callback) {
   this.authInfo.get(this.domain, username.toLowerCase(), function(err, authInfo) {
@@ -293,15 +255,9 @@
       return callback(err);
     }
 
-<<<<<<< HEAD
-    blobClient.verify(authInfo.blobvault, username.toLowerCase(), token, fn);
-  });    
-};
-=======
     if (typeof authInfo.blobvault !== 'string') {
       return callback(new Error('No blobvault specified in the authinfo.'));
     }
->>>>>>> 644ca2b4
 
     blobClient.verify(authInfo.blobvault, username.toLowerCase(), token, callback);
   });
@@ -319,51 +275,6 @@
  * @param {object} options.oldUserBlob //optional
  * @param {function} fn
  */
-<<<<<<< HEAD
-VaultClient.prototype.register = function (options, fn) {
-  var self   = this,
-    username = this.normalizeUsername(options.username),
-    password = this.normalizePassword(options.password);
-    
-
-  self.authInfo.get(self.domain, username, function(err, authInfo){
-    
-    if (err) return fn(err);
-    
-    if ("string" !== typeof authInfo.blobvault) {
-      return fn(new Error("No blobvault specified in the authinfo."));
-    }
-    
-    
-    if (!authInfo.pakdf) {
-      return fn(new Error("No settings for PAKDF in auth packet."));
-    }    
-    
-    //derive login keys
-    crypt.derive(authInfo.pakdf, 'login', username.toLowerCase(), password, function(err, loginKeys){
-      if (err) return fn(err);
-      
-      //derive unlock key
-      crypt.derive(authInfo.pakdf, 'unlock', username.toLowerCase(), password, function(err, unlockKeys){
-        if (err) return fn(err);
-        
-        var params = {
-          'url'          : authInfo.blobvault,
-          'id'           : loginKeys.id,
-          'crypt'        : loginKeys.crypt,
-          'unlock'       : unlockKeys.unlock,
-          'username'     : username,
-          'email'        : options.email,
-          'masterkey'    : options.masterkey || crypt.createMaster(),
-          'activateLink' : options.activateLink,
-          'oldUserBlob'  : options.oldUserBlob 
-        };
-        
-        blobClient.create(params, function(err, blob){
-          if (err) return fn(err);
-          fn(null, blob, loginKeys, authInfo.username);
-        }); 
-=======
 
 VaultClient.prototype.register = function(options, fn) {
   var self = this;
@@ -400,7 +311,6 @@
           keys[keyType] = key;
           callback();
         }
->>>>>>> 644ca2b4
       });
     };
 
@@ -438,8 +348,4 @@
   async.waterfall([ getAuthInfo, deriveKeys ], create);
 };
 
-<<<<<<< HEAD
-module.exports.VaultClient = VaultClient;
-=======
-exports.VaultClient = VaultClient;
->>>>>>> 644ca2b4
+exports.VaultClient = VaultClient;
<!-- START doctoc generated TOC please keep comment here to allow auto update -->
<!-- DON'T EDIT THIS SECTION, INSTEAD RE-RUN doctoc TO UPDATE -->
# RippleAPI Reference

- [Introduction](#introduction)
  - [Boilerplate](#boilerplate)
  - [Offline functionality](#offline-functionality)
- [Basic Types](#basic-types)
  - [Address](#address)
  - [Account Sequence Number](#account-sequence-number)
  - [Currency](#currency)
  - [Value](#value)
  - [Amount](#amount)
- [Transaction Overview](#transaction-overview)
  - [Transaction Types](#transaction-types)
  - [Transaction Flow](#transaction-flow)
  - [Transaction Fees](#transaction-fees)
  - [Transaction Instructions](#transaction-instructions)
  - [Transaction ID](#transaction-id)
  - [Transaction Memos](#transaction-memos)
- [Transaction Specifications](#transaction-specifications)
  - [Payment](#payment)
  - [Trustline](#trustline)
  - [Order](#order)
  - [Order Cancellation](#order-cancellation)
  - [Settings](#settings)
  - [Escrow Creation](#escrow-creation)
  - [Escrow Cancellation](#escrow-cancellation)
  - [Escrow Execution](#escrow-execution)
  - [Check Create](#check-create)
  - [Check Cancel](#check-cancel)
  - [Check Cash](#check-cash)
  - [Payment Channel Create](#payment-channel-create)
  - [Payment Channel Fund](#payment-channel-fund)
  - [Payment Channel Claim](#payment-channel-claim)
- [rippled APIs](#rippled-apis)
  - [Listening to streams](#listening-to-streams)
  - [request](#request)
  - [hasNextPage](#hasnextpage)
  - [requestNextPage](#requestnextpage)
- [API Methods](#api-methods)
  - [connect](#connect)
  - [disconnect](#disconnect)
  - [isConnected](#isconnected)
  - [getServerInfo](#getserverinfo)
  - [getFee](#getfee)
  - [getLedgerVersion](#getledgerversion)
  - [getTransaction](#gettransaction)
  - [getTransactions](#gettransactions)
  - [getTrustlines](#gettrustlines)
  - [getBalances](#getbalances)
  - [getBalanceSheet](#getbalancesheet)
  - [getPaths](#getpaths)
  - [getOrders](#getorders)
  - [getOrderbook](#getorderbook)
  - [getSettings](#getsettings)
  - [getAccountInfo](#getaccountinfo)
  - [getAccountObjects](#getaccountobjects)
  - [getPaymentChannel](#getpaymentchannel)
  - [getLedger](#getledger)
  - [preparePayment](#preparepayment)
  - [prepareTrustline](#preparetrustline)
  - [prepareOrder](#prepareorder)
  - [prepareOrderCancellation](#prepareordercancellation)
  - [prepareSettings](#preparesettings)
  - [prepareEscrowCreation](#prepareescrowcreation)
  - [prepareEscrowCancellation](#prepareescrowcancellation)
  - [prepareEscrowExecution](#prepareescrowexecution)
  - [preparePaymentChannelCreate](#preparepaymentchannelcreate)
  - [preparePaymentChannelClaim](#preparepaymentchannelclaim)
  - [preparePaymentChannelFund](#preparepaymentchannelfund)
  - [prepareCheckCreate](#preparecheckcreate)
  - [prepareCheckCancel](#preparecheckcancel)
  - [prepareCheckCash](#preparecheckcash)
  - [sign](#sign)
  - [combine](#combine)
  - [submit](#submit)
  - [generateAddress](#generateaddress)
  - [signPaymentChannelClaim](#signpaymentchannelclaim)
  - [verifyPaymentChannelClaim](#verifypaymentchannelclaim)
  - [computeLedgerHash](#computeledgerhash)
- [API Events](#api-events)
  - [ledger](#ledger)
  - [error](#error)
  - [connected](#connected)
  - [disconnected](#disconnected)

<!-- END doctoc generated TOC please keep comment here to allow auto update -->

# Introduction

RippleAPI (ripple-lib) is the official client library to the XRP Ledger. Currently, RippleAPI is only available in JavaScript.
Using RippleAPI, you can:

* [Query transactions from the XRP Ledger history](#gettransaction)
* [Sign](#sign) transactions securely without connecting to any server
* [Submit](#submit) transactions to the XRP Ledger, including [Payments](#payment), [Orders](#order), [Settings changes](#settings), and [other types](#transaction-types)
* [Generate a new XRP Ledger Address](#generateaddress)
* ... and [much more](#api-methods).

## Boilerplate

Use the following [boilerplate code](https://en.wikipedia.org/wiki/Boilerplate_code) to wrap your custom code using RippleAPI.

```javascript
const RippleAPI = require('ripple-lib').RippleAPI;

const api = new RippleAPI({
  server: 'wss://s1.ripple.com' // Public rippled server hosted by Ripple, Inc.
});
api.on('error', (errorCode, errorMessage) => {
  console.log(errorCode + ': ' + errorMessage);
});
api.on('connected', () => {
  console.log('connected');
});
api.on('disconnected', (code) => {
  // code - [close code](https://developer.mozilla.org/en-US/docs/Web/API/CloseEvent) sent by the server
  // will be 1000 if this was normal closure
  console.log('disconnected, code:', code);
});
api.connect().then(() => {
  /* insert code here */
}).then(() => {
  return api.disconnect();
}).catch(console.error);
```

RippleAPI is designed to work in [Node.js](https://nodejs.org) version **6.11.3**. RippleAPI may work on older Node.js versions if you use [Babel](https://babeljs.io/) for [ECMAScript 6](https://babeljs.io/docs/learn-es2015/) support.

The code samples in this documentation are written with ECMAScript 6 (ES6) features, but `RippleAPI` also works with ECMAScript 5 (ES5). Regardless of whether you use ES5 or ES6, the methods that return Promises return [ES6-style promises](https://developer.mozilla.org/en-US/docs/Web/JavaScript/Reference/Global_Objects/Promise).

<aside class="notice">
All the code snippets in this documentation assume that you have surrounded them with this boilerplate.
</aside>

<aside class="notice">
If you omit the "catch" section, errors may not be visible.
</aside>

<aside class="notice">
The "error" event is emitted whenever an error occurs that cannot be associated with a specific request. If the listener is not registered, an exception will be thrown whenever the event is emitted.
</aside>

### Parameters

The RippleAPI constructor optionally takes one argument, an object with the following options:

Name | Type | Description
---- | ---- | -----------
authorization | string | *Optional* Username and password for HTTP basic authentication to the rippled server in the format **username:password**.
certificate | string | *Optional* A string containing the certificate key of the client in PEM format. (Can be an array of certificates).
feeCushion | number | *Optional* Factor to multiply estimated fee by to provide a cushion in case the required fee rises during submission of a transaction. Defaults to `1.2`.
key | string | *Optional* A string containing the private key of the client in PEM format. (Can be an array of keys).
maxFeeXRP | string | *Optional* Maximum fee to use with transactions, in XRP. Must be a string-encoded number. Defaults to `'2'`.
passphrase | string | *Optional* The passphrase for the private key of the client.
proxy | uri string | *Optional* URI for HTTP/HTTPS proxy to use to connect to the rippled server.
proxyAuthorization | string | *Optional* Username and password for HTTP basic authentication to the proxy in the format **username:password**.
server | uri string | *Optional* URI for rippled websocket port to connect to. Must start with `wss://` or `ws://`.
timeout | integer | *Optional* Timeout in milliseconds before considering a request to have failed.
trace | boolean | *Optional* If true, log rippled requests and responses to stdout.
trustedCertificates | array\<string\> | *Optional* Array of PEM-formatted SSL certificates to trust when connecting to a proxy. This is useful if you want to use a self-signed certificate on the proxy server. Note: Each element must contain a single certificate; concatenated certificates are not valid.

If you omit the `server` parameter, RippleAPI operates [offline](#offline-functionality).


### Installation ###

1. Install [Node.js](https://nodejs.org) and [Yarn](https://yarnpkg.com/en/docs/install). Most Linux distros have a package for Node.js; check that it's the version you want.
2. Use yarn to install RippleAPI:
      `yarn add ripple-lib`

After you have installed ripple-lib, you can create scripts using the [boilerplate](#boilerplate) and run them using the Node.js executable, typically named `node`:

      `node script.js`

## Offline functionality

RippleAPI can also function without internet connectivity. This can be useful in order to generate secrets and sign transactions from a secure, isolated machine.

To instantiate RippleAPI in offline mode, use the following boilerplate code:

```javascript
const RippleAPI = require('ripple-lib').RippleAPI;

const api = new RippleAPI();
/* insert code here */
```

Methods that depend on the state of the XRP Ledger are unavailable in offline mode. To prepare transactions offline, you **must** specify  the `fee`, `sequence`, and `maxLedgerVersion` parameters in the [transaction instructions](#transaction-instructions). You can use the following methods while offline:

* [preparePayment](#preparepayment)
* [prepareTrustline](#preparetrustline)
* [prepareOrder](#prepareorder)
* [prepareOrderCancellation](#prepareordercancellation)
* [prepareSettings](#preparesettings)
* [prepareEscrowCreation](#prepareescrowcreation)
* [prepareEscrowCancellation](#prepareescrowcancellation)
* [prepareEscrowExecution](#prepareescrowexecution)
* [sign](#sign)
* [generateAddress](#generateaddress)
* [computeLedgerHash](#computeledgerhash)

# Basic Types

## Address

```json
"r9cZA1mLK5R5Am25ArfXFmqgNwjZgnfk59"
```

Every XRP Ledger account has an *address*, which is a base58-encoding of a hash of the account's public key. XRP Ledger addresses always start with the lowercase letter `r`.

## Account Sequence Number

Every XRP Ledger account has a *sequence number* that is used to keep transactions in order. Every transaction must have a sequence number. A transaction can only be executed if it has the next sequence number in order, of the account sending it. This prevents one transaction from executing twice and transactions executing out of order. The sequence number starts at `1` and increments for each transaction that the account makes.

## Currency

Currencies are represented as either 3-character currency codes or 40-character uppercase hexadecimal strings. We recommend using uppercase [ISO 4217 Currency Codes](http://www.xe.com/iso4217.php) only. The string "XRP" is disallowed on trustlines because it is reserved for the XRP Ledger's native currency. The following characters are permitted: all uppercase and lowercase letters, digits, as well as the symbols `?`, `!`, `@`, `#`, `$`, `%`, `^`, `&`, `*`, `<`, `>`, `(`, `)`, `{`, `}`, `[`, `]`, and `|`.

## Value
A *value* is a quantity of a currency represented as a decimal string. Be careful: JavaScript's native number format does not have sufficient precision to represent all values. XRP has different precision from other currencies.

**XRP** has 6 significant digits past the decimal point. In other words, XRP cannot be divided into positive values smaller than `0.000001` (1e-6). This smallest unit is called a "drop". XRP has a maximum value of `100000000000` (1e11). Some RippleAPI methods accept XRP in order to maintain compatibility with older versions of the API. For consistency with the `rippled` APIs, we recommend formally specifying XRP values in *drops* in all API requests, and converting them to XRP for display. This is similar to Bitcoin's *satoshis* and Ethereum's *wei*. 1 XRP = 1,000,000 drops.

**Non-XRP values** have 16 decimal digits of precision, with a maximum value of `9999999999999999e80`. The smallest positive non-XRP value is `1e-81`.

## Amount

Example 100.00 USD amount:

```json
{
  "currency": "USD",
  "counterparty": "rMH4UxPrbuMa1spCBR98hLLyNJp4d8p4tM",
  "value": "100"
}
```

Example 3.0 XRP amount, in drops:
```json
{
  "currency": "drops",
  "value": "3000000"
}
```
(Requires `ripple-lib` version 1.0.0 or higher.)

An *amount* is an object specifying a currency, a quantity of that currency, and the counterparty (issuer) on the trustline that holds the value. For XRP, there is no counterparty.

A *lax amount* allows the counterparty to be omitted for all currencies. If the counterparty is not specified in an amount within a transaction specification, then any counterparty may be used for that amount.

A *lax lax amount* allows either or both the counterparty and value to be omitted.

A *balance* is an amount than can have a negative value.

Name | Type | Description
---- | ---- | -----------
currency | [currency](#currency) | The three-character code or hexadecimal string used to denote currencies, or "drops" for the smallest unit of XRP.
counterparty | [address](#address) | *Optional* The Ripple address of the account that owes or is owed the funds (omitted if `currency` is "XRP" or "drops")
value | [value](#value) | *Optional* The quantity of the currency, denoted as a string to retain floating point precision

# Transaction Overview

## Transaction Types

A transaction type is specified by the strings in the first column in the table below.

Type | Description
---- | -----------
[payment](#payment) | A `payment` transaction represents a transfer of value from one account to another. Depending on the [path](https://ripple.com/build/paths/) taken, additional exchanges of value may occur atomically to facilitate the payment.
[order](#order) | An `order` transaction creates a limit order. It defines an intent to exchange currencies, and creates an order in the XRP Ledger's order book if not completely fulfilled when placed. Orders can be partially fulfilled.
[orderCancellation](#order-cancellation) | An `orderCancellation` transaction cancels an order in the XRP Ledger's order book.
[trustline](#trustline) | A `trustline` transactions creates or modifies a trust line between two accounts.
[settings](#settings) | A `settings` transaction modifies the settings of an account in the XRP Ledger.
[escrowCreation](#escrow-creation) | An `escrowCreation` transaction creates an escrow on the ledger, which locks XRP until a cryptographic condition is met or it expires. It is like an escrow service where the XRP Ledger acts as the escrow agent.
[escrowCancellation](#escrow-cancellation) | An `escrowCancellation` transaction unlocks the funds in an escrow and sends them back to the creator of the escrow, but it will only work after the escrow expires.
[escrowExecution](#escrow-execution) | An `escrowExecution` transaction unlocks the funds in an escrow and sends them to the destination of the escrow, but it will only work if the cryptographic condition is provided.
[checkCreate](#check-create) | A `checkCreate` transaction creates a check on the ledger, which is a deferred payment that can be cashed by its intended destination.
[checkCancel](#check-cancel) | A `checkCancel` transaction cancels an unreedemed Check, removing it from the ledger without sending any money.
[checkCash](#check-cash) | A `checkCash` transaction redeems a Check to receive up to the amount authorized by the corresponding `checkCreate` transaction. Only the `destination` address of a Check can cash it.
[paymentChannelCreate](#payment-channel-create) | A `paymentChannelCreate` transaction opens a payment channel between two addresses with XRP set aside for asynchronous payments.
[paymentChannelFund](#payment-channel-fund) | A `paymentChannelFund` transaction adds XRP to a payment channel and optionally sets a new expiration for the channel.
[paymentChannelClaim](#payment-channel-claim) | A `paymentChannelClaim` transaction withdraws XRP from a channel and optionally requests to close it.

## Transaction Flow

Executing a transaction with `RippleAPI` requires the following four steps:

1. Prepare - Create an unsigned transaction based on a [specification](#transaction-specifications) and [instructions](#transaction-instructions). There is a method to prepare each type of transaction:
    * [preparePayment](#preparepayment)
    * [prepareTrustline](#preparetrustline)
    * [prepareOrder](#prepareorder)
    * [prepareOrderCancellation](#prepareordercancellation)
    * [prepareSettings](#preparesettings)
    * [prepareEscrowCreation](#prepareescrowcreation)
    * [prepareEscrowCancellation](#prepareescrowcancellation)
    * [prepareEscrowExecution](#prepareescrowexecution)
    * [prepareCheckCreate](#preparecheckcreate)
    * [prepareCheckCancel](#preparecheckcancel)
    * [prepareCheckCash](#preparecheckcash)
2. [Sign](#sign) - Cryptographically sign the transaction locally and save the [transaction ID](#transaction-id). Signing is how the owner of an account authorizes a transaction to take place. For multisignature transactions, the `signedTransaction` fields returned by `sign` must be collected and passed to the [combine](#combine) method.
3. [Submit](#submit) - Submit the transaction to the connected server.
4. Verify - Verify that the transaction got validated by querying with [getTransaction](#gettransaction). This is necessary because transactions may fail even if they were successfully submitted.

## Transaction Fees

Every transaction must destroy a small amount of XRP as a cost to send the transaction. This is also called a *transaction fee*. The transaction cost is designed to increase along with the load on the XRP Ledger, making it very expensive to deliberately or inadvertently overload the peer-to-peer network that powers the XRP Ledger.

You can choose the size of the fee you want to pay or let a default be used. You can get an estimate of the fee required to be included in the next ledger closing with the [getFee](#getfee) method.

## Transaction Instructions

Transaction instructions indicate how to execute a transaction, complementary with the [transaction specification](#transaction-specifications).

Name | Type | Description
---- | ---- | -----------
fee | [value](#value) | *Optional* An exact fee to pay for the transaction. See [Transaction Fees](#transaction-fees) for more information.
maxFee | [value](#value) | *Optional* Deprecated: Use `maxFeeXRP` in the RippleAPI constructor instead. The maximum fee to pay for this transaction. If this exceeds `maxFeeXRP`, `maxFeeXRP` will be used instead. See [Transaction Fees](#transaction-fees) for more information.
maxLedgerVersion | integer,null | *Optional* The highest ledger version that the transaction can be included in. If this option and `maxLedgerVersionOffset` are both omitted, the `maxLedgerVersion` option will default to 3 greater than the current validated ledger version (equivalent to `maxLedgerVersionOffset=3`). Use `null` to not set a maximum ledger version.
maxLedgerVersion | string,null | *Optional* The highest ledger version that the transaction can be included in. If this option and `maxLedgerVersionOffset` are both omitted, the `maxLedgerVersion` option will default to 3 greater than the current validated ledger version (equivalent to `maxLedgerVersionOffset=3`). Use `null` to not set a maximum ledger version.
maxLedgerVersionOffset | integer | *Optional* Offset from current validated ledger version to highest ledger version that the transaction can be included in.
sequence | [sequence](#account-sequence-number) | *Optional* The initiating account's sequence number for this transaction.
signersCount | integer | *Optional* Number of signers that will be signing this transaction.

We recommend that you specify a `maxLedgerVersion` so that you can quickly determine that a failed transaction will never succeeed in the future. It is impossible for a transaction to succeed after the XRP Ledger's consensus-validated ledger version exceeds the transaction's `maxLedgerVersion`. If you omit `maxLedgerVersion`, the "prepare\*" method automatically supplies a `maxLedgerVersion` equal to the current ledger plus 3, which it includes in the return value from the "prepare\*" method.

## Transaction ID

```json
"F4AB442A6D4CBB935D66E1DA7309A5FC71C7143ED4049053EC14E3875B0CF9BF"
```

A transaction ID is a 64-bit hexadecimal string that uniquely identifies the transaction. The transaction ID is derived from the transaction instruction and specifications, using a strong hash function.

You can look up a transaction by ID using the [getTransaction](#gettransaction) method.

## Transaction Memos

Every transaction can optionally have an array of memos for user applications. The `memos` field in each [transaction specification](#transaction-specifications) is an array of objects with the following structure:

Name | Type | Description
---- | ---- | -----------
data | string | *Optional* Arbitrary string, conventionally containing the content of the memo.
format | string | *Optional* Conventionally containing information on how the memo is encoded, for example as a [MIME type](http://www.iana.org/assignments/media-types/media-types.xhtml). Only characters allowed in URLs are permitted.
type | string | *Optional* Conventionally, a unique relation (according to [RFC 5988](http://tools.ietf.org/html/rfc5988#section-4)) that defines the format of this memo. Only characters allowed in URLs are permitted.

# Transaction Specifications

A *transaction specification* specifies what a transaction should do. Each [Transaction Type](#transaction-types) has its own type of specification.

## Payment

See [Transaction Types](#transaction-types) for a description.

Name | Type | Description
---- | ---- | -----------
source | object | The source of the funds to be sent.
*source.* address | [address](#address) | The address to send from.
*source.* amount | [laxAmount](#amount) | An exact amount to send. If the counterparty is not specified, amounts with any counterparty may be used. (This field is exclusive with source.maxAmount)
*source.* tag | integer | *Optional* An arbitrary unsigned 32-bit integer that identifies a reason for payment or a non-Ripple account.
*source.* maxAmount | [laxAmount](#amount) | The maximum amount to send. (This field is exclusive with source.amount)
destination | object | The destination of the funds to be sent.
*destination.* address | [address](#address) | The address to receive at.
*destination.* amount | [laxAmount](#amount) | An exact amount to deliver to the recipient. If the counterparty is not specified, amounts with any counterparty may be used. (This field is exclusive with destination.minAmount.)
*destination.* tag | integer | *Optional* An arbitrary unsigned 32-bit integer that identifies a reason for payment or a non-Ripple account.
*destination.* address | [address](#address) | The address to send to.
*destination.* minAmount | [laxAmount](#amount) | The minimum amount to be delivered. (This field is exclusive with destination.amount)
allowPartialPayment | boolean | *Optional* If true, this payment should proceed even if the whole amount cannot be delivered due to a lack of liquidity or a lack of funds in the source account.
invoiceID | string | *Optional* A 256-bit hash that can be used to identify a particular payment.
limitQuality | boolean | *Optional* Only take paths where all the conversions have an input:output ratio that is equal or better than the ratio of destination.amount:source.maxAmount.
memos | [memos](#transaction-memos) | *Optional* Array of memos to attach to the transaction.
noDirectRipple | boolean | *Optional* If true and paths are specified, the sender would like the XRP Ledger to disregard any direct paths from the source account to the destination account. This may be used to take advantage of an arbitrage opportunity or by gateways wishing to issue balances from a hot wallet to a user who has mistakenly set a trustline directly to the hot wallet.
paths | string | *Optional* The paths of trustlines and orders to use in executing the payment.
rawTransaction | string | *Optional* The raw transaction data as a JSON string. For advanced users only; exercise caution when interpreting this data.

### Example


```json
{
  "source": {
    "address": "r9cZA1mLK5R5Am25ArfXFmqgNwjZgnfk59",
    "maxAmount": {
      "value": "0.01",
      "currency": "USD",
      "counterparty": "rMH4UxPrbuMa1spCBR98hLLyNJp4d8p4tM"
    }
  },
  "destination": {
    "address": "rpZc4mVfWUif9CRoHRKKcmhu1nx2xktxBo",
    "amount": {
      "value": "0.01",
      "currency": "USD",
      "counterparty": "rMH4UxPrbuMa1spCBR98hLLyNJp4d8p4tM"
    }
  }
}
```


## Trustline

See [Transaction Types](#transaction-types) for a description.

Name | Type | Description
---- | ---- | -----------
currency | [currency](#currency) | The currency this trustline applies to.
counterparty | [address](#address) | The address of the account this trustline extends trust to.
limit | [value](#value) | The maximum amount that the owner of the trustline can be owed through the trustline.
authorized | boolean | *Optional* If true, authorize the counterparty to hold issuances from this account.
frozen | boolean | *Optional* If true, the trustline is frozen, which means that funds can only be sent to the owner.
memos | [memos](#transaction-memos) | *Optional* Array of memos to attach to the transaction.
qualityIn | number | *Optional* Incoming balances on this trustline are valued at this ratio.
qualityOut | number | *Optional* Outgoing balances on this trustline are valued at this ratio.
ripplingDisabled | boolean | *Optional* If true, payments cannot ripple through this trustline.

### Example


```json
{
  "currency": "USD",
  "counterparty": "rMH4UxPrbuMa1spCBR98hLLyNJp4d8p4tM",
  "limit": "10000",
  "qualityIn": 0.91,
  "qualityOut": 0.87,
  "ripplingDisabled": true,
  "frozen": false,
  "memos": [
    {
      "type": "test",
      "format": "text/plain",
      "data": "texted data"
    }
  ]
}
```


## Order

See [Transaction Types](#transaction-types) for a description.

Name | Type | Description
---- | ---- | -----------
direction | string | Equal to "buy" for buy orders and "sell" for sell orders.
quantity | [amount](#amount) | The amount of currency to buy or sell.
totalPrice | [amount](#amount) | The total price to be paid for the `quantity` to be bought or sold.
expirationTime | date-time string | *Optional* Time after which the offer is no longer active, as an [ISO 8601 date-time](https://en.wikipedia.org/wiki/ISO_8601).
fillOrKill | boolean | *Optional* Treat the offer as a [Fill or Kill order](http://en.wikipedia.org/wiki/Fill_or_kill). Only attempt to match existing offers in the ledger, and only do so if the entire quantity can be exchanged. This cannot be used with `immediateOrCancel`.
immediateOrCancel | boolean | *Optional* Treat the offer as an [Immediate or Cancel order](http://en.wikipedia.org/wiki/Immediate_or_cancel). If enabled, the offer will never become a ledger node: it only attempts to match existing offers in the ledger. This cannot be used with `fillOrKill`.
memos | [memos](#transaction-memos) | *Optional* Array of memos to attach to the transaction.
orderToReplace | [sequence](#account-sequence-number) | *Optional* The [account sequence number](#account-sequence-number) of an order to cancel before the new order is created, effectively replacing the old order.
passive | boolean | *Optional* If enabled, the offer will not consume offers that exactly match it, and instead becomes an Offer node in the ledger. It will still consume offers that cross it.

The following invalid flag combination causes a `ValidationError`: `immediateOrCancel` and `fillOrKill`. These fields are mutually exclusive, and cannot both be set at the same time.

### Example


```json
{
  "direction": "buy",
  "quantity": {
    "currency": "USD",
    "counterparty": "rMH4UxPrbuMa1spCBR98hLLyNJp4d8p4tM",
    "value": "10.1"
  },
  "totalPrice": {
    "currency": "drops",
    "value": "2000000"
  },
  "passive": false,
  "fillOrKill": true
}
```


## Order Cancellation

See [Transaction Types](#transaction-types) for a description.

Name | Type | Description
---- | ---- | -----------
orderSequence | [sequence](#account-sequence-number) | The [account sequence number](#account-sequence-number) of the order to cancel.
memos | [memos](#transaction-memos) | *Optional* Array of memos to attach to the transaction.

### Example


```json
{
  "orderSequence": 23
}
```


## Settings

See [Transaction Types](#transaction-types) for a description.

Name | Type | Description
---- | ---- | -----------
defaultRipple | boolean | *Optional* Enable [rippling](https://ripple.com/build/understanding-the-noripple-flag/) on this account’s trust lines by default. (New in [rippled 0.27.3](https://github.com/ripple/rippled/releases/tag/0.27.3))
depositAuth | boolean | *Optional* Enable [Deposit Authorization](https://ripple.com/build/deposit-authorization/) on this account. If set, transactions cannot send value of any kind to this account unless the sender of those transactions is the account itself. (Requires the [DepositAuth amendment](https://ripple.com/build/known-amendments/#depositauth))
disableMasterKey | boolean | *Optional* Disallows use of the master key to sign transactions for this account.
disallowIncomingXRP | boolean | *Optional* Indicates that client applications should not send XRP to this account. Not enforced by rippled.
domain | string | *Optional*  The domain that owns this account, as a hexadecimal string representing the ASCII for the domain in lowercase.
emailHash | string,null | *Optional* Hash of an email address to be used for generating an avatar image. Conventionally, clients use Gravatar to display this image. Use `null` to clear.
enableTransactionIDTracking | boolean | *Optional* Track the ID of this account’s most recent transaction.
globalFreeze | boolean | *Optional* Freeze all assets issued by this account.
memos | [memos](#transaction-memos) | *Optional* Array of memos to attach to the transaction.
messageKey | string | *Optional* Public key for sending encrypted messages to this account. Conventionally, it should be a secp256k1 key, the same encryption that is used by the rest of Ripple.
noFreeze | boolean | *Optional* Permanently give up the ability to freeze individual trust lines. This flag can never be disabled after being enabled.
passwordSpent | boolean | *Optional* Indicates that the account has used its free SetRegularKey transaction.
regularKey | [address](#address),null | *Optional* The public key of a new keypair, to use as the regular key to this account, as a base-58-encoded string in the same format as an account address. Use `null` to remove the regular key.
requireAuthorization | boolean | *Optional* If set, this account must individually approve other users in order for those users to hold this account’s issuances.
requireDestinationTag | boolean | *Optional* Requires incoming payments to specify a destination tag.
signers | object | *Optional* Settings that determine what sets of accounts can be used to sign a transaction on behalf of this account using multisigning.
*signers.* threshold | integer | A target number for the signer weights. A multi-signature from this list is valid only if the sum weights of the signatures provided is equal or greater than this value. To delete the signers setting, use the value `0`.
*signers.* weights | array | Weights of signatures for each signer.
*signers.* weights[] | object | An association of an address and a weight.
*signers.weights[].* address | [address](#address) | A Ripple account address
*signers.weights[].* weight | integer | The weight that the signature of this account counts as towards the threshold.
transferRate | number,null | *Optional*  The fee to charge when users transfer this account’s issuances, as the decimal amount that must be sent to deliver 1 unit. Has precision up to 9 digits beyond the decimal point. Use `null` to set no fee.

### Example


```json
{
  "domain": "ripple.com",
  "memos": [
    {
      "type": "test",
      "format": "text/plain",
      "data": "texted data"
    }
  ]
}
```


## Escrow Creation

See [Transaction Types](#transaction-types) for a description.

Name | Type | Description
---- | ---- | -----------
amount | [value](#value) | Amount of XRP for sender to escrow.
destination | [address](#address) | Address to receive escrowed XRP.
allowCancelAfter | date-time string | *Optional* If present, the escrow may be cancelled after this time.
allowExecuteAfter | date-time string | *Optional* If present, the escrow can not be executed before this time.
condition | string | *Optional* A hex value representing a [PREIMAGE-SHA-256 crypto-condition](https://tools.ietf.org/html/draft-thomas-crypto-conditions-02#section-8.1). If present, `fulfillment` is required upon execution.
destinationTag | integer | *Optional* Destination tag.
memos | [memos](#transaction-memos) | *Optional* Array of memos to attach to the transaction.
sourceTag | integer | *Optional* Source tag.

### Example


```json
{
  "destination": "rpZc4mVfWUif9CRoHRKKcmhu1nx2xktxBo",
  "amount": "0.01",
  "allowExecuteAfter": "2014-09-24T21:21:50.000Z",
  "allowCancelAfter":  "2017-01-01T00:00:00.000Z"
}
```


## Escrow Cancellation

See [Transaction Types](#transaction-types) for a description.

Name | Type | Description
---- | ---- | -----------
owner | [address](#address) | The address of the owner of the escrow to cancel.
escrowSequence | [sequence](#account-sequence-number) | The [account sequence number](#account-sequence-number) of the [Escrow Creation](#escrow-creation) transaction for the escrow to cancel.
memos | [memos](#transaction-memos) | *Optional* Array of memos to attach to the transaction.

### Example


```json
{
  "owner": "r9cZA1mLK5R5Am25ArfXFmqgNwjZgnfk59",
  "escrowSequence": 1234
}
```


## Escrow Execution

See [Transaction Types](#transaction-types) for a description.

Name | Type | Description
---- | ---- | -----------
owner | [address](#address) | The address of the owner of the escrow to execute.
escrowSequence | [sequence](#account-sequence-number) | The [account sequence number](#account-sequence-number) of the [Escrow Creation](#escrow-creation) transaction for the escrow to execute.
condition | string | *Optional* A hex value representing a [PREIMAGE-SHA-256 crypto-condition](https://tools.ietf.org/html/draft-thomas-crypto-conditions-02#section-8.1). This must match the original `condition` from the escrow creation transaction.
fulfillment | string | *Optional* A hex value representing the [PREIMAGE-SHA-256 crypto-condition](https://tools.ietf.org/html/draft-thomas-crypto-conditions-02#section-8.1) fulfillment for `condition`.
memos | [memos](#transaction-memos) | *Optional* Array of memos to attach to the transaction.

### Example


```json
{
  "owner": "r9cZA1mLK5R5Am25ArfXFmqgNwjZgnfk59",
  "escrowSequence": 1234,
  "condition": "A0258020E3B0C44298FC1C149AFBF4C8996FB92427AE41E4649B934CA495991B7852B855810100",
  "fulfillment": "A0028000"
}
```


## Check Create

See [Transaction Types](#transaction-types) for a description.

Name | Type | Description
---- | ---- | -----------
destination | [address](#address) | Address of the account that can cash the check.
sendMax | [laxAmount](#amount) | Amount of source currency the check is allowed to debit the sender, including transfer fees on non-XRP currencies.
destinationTag | integer | *Optional* Destination tag that identifies the reason for the check, or a hosted recipient to pay.
expiration | date-time string | *Optional* Time after which the check is no longer valid.
invoiceID | string | *Optional* 256-bit hash, as a 64-character hexadecimal string, representing a specific reason or identifier for this check.

### Example


```json
{
  "destination": "rsA2LpzuawewSBQXkiju3YQTMzW13pAAdW",
  "sendMax": {
    "currency": "drops",
    "value": "1000000"
  }
}
```


## Check Cancel

See [Transaction Types](#transaction-types) for a description.

Name | Type | Description
---- | ---- | -----------
checkID | string | The ID of the Check ledger object to cancel, as a 64-character hexadecimal string.

### Example


```json
{
  "checkID": "49647F0D748DC3FE26BDACBC57F251AADEFFF391403EC9BF87C97F67E9977FB0"
}
```


## Check Cash

See [Transaction Types](#transaction-types) for a description.

Name | Type | Description
---- | ---- | -----------
checkID | string | The ID of the Check ledger object to cash, as a 64-character hexadecimal string.
amount | [laxAmount](#amount) | *Optional* Redeem the Check for exactly this amount, if possible. The currency must match that of the sendMax of the corresponding CheckCreate transaction. You must provide either this field or deliverMin.
deliverMin | [laxAmount](#amount) | *Optional* Redeem the Check for at least this amount and for as much as possible. The currency must match that of the sendMax of the corresponding CheckCreate transaction. You must provide either this field or amount.

### Example


```json
{
  "amount": {
    "currency": "drops",
    "value": "1000000"
  },
  "checkID": "838766BA2B995C00744175F69A1B11E32C3DBC40E64801A4056FCBD657F57334"
}
```


## Payment Channel Create

See [Transaction Types](#transaction-types) for a description.

Name | Type | Description
---- | ---- | -----------
amount | [value](#value) | Amount of XRP for sender to set aside in this channel.
destination | [address](#address) | Address to receive XRP claims against this channel.
settleDelay | number | Amount of seconds the source address must wait before closing the channel if it has unclaimed XRP.
publicKey | string | Public key of the key pair the source may use to sign claims against this channel.
cancelAfter | date-time string | *Optional* Time when this channel expires. This expiration cannot be changed after creating the channel.
destinationTag | integer | *Optional* Destination tag.
sourceTag | integer | *Optional* Source tag.

### Example


```json
{
  "amount": "1",
  "destination": "rsA2LpzuawewSBQXkiju3YQTMzW13pAAdW",
  "settleDelay": 86400,
  "publicKey": "32D2471DB72B27E3310F355BB33E339BF26F8392D5A93D3BC0FC3B566612DA0F0A"
}
```


## Payment Channel Fund

See [Transaction Types](#transaction-types) for a description.

Name | Type | Description
---- | ---- | -----------
amount | [value](#value) | Amount of XRP to fund the channel with.
channel | string | 256-bit hexadecimal channel identifier.
expiration | date-time string | *Optional* New expiration for this channel. (This does not change the cancelAfter expiration, if the channel has one.) Cannot move the expiration sooner than settleDelay seconds from time of the request.

### Example


```json
{
  "channel": "C1AE6DDDEEC05CF2978C0BAD6FE302948E9533691DC749DCDD3B9E5992CA6198",
  "amount": "1"
}
```


## Payment Channel Claim

See [Transaction Types](#transaction-types) for a description.

Name | Type | Description
---- | ---- | -----------
channel | string | 256-bit hexadecimal channel identifier.
amount | [value](#value) | *Optional* Amount of XRP authorized by this signature.
balance | [value](#value) | *Optional* Total XRP balance delivered by this channel after claim is processed.
close | boolean | *Optional* Request to close the channel. If the channel has no XRP remaining or the destination address requests it, closes the channel immediately (returning unclaimed XRP to the source address). Otherwise, sets the channel to expire after settleDelay seconds have passed.
publicKey | string | *Optional* Public key of the channel. (For verifying the signature.)
renew | boolean | *Optional* Clear the channel's expiration time.
signature | string | *Optional* Signed claim authorizing withdrawal of XRP from the channel. (Required except from the channel's source address.)

### Example


```json
{
  "channel": "C1AE6DDDEEC05CF2978C0BAD6FE302948E9533691DC749DCDD3B9E5992CA6198"
}
```


# rippled APIs

ripple-lib relies on [rippled APIs](https://ripple.com/build/rippled-apis/) for all online functionality. With ripple-lib version 1.0.0 and higher, you can easily access rippled APIs through ripple-lib. Use the `request()`, `hasNextPage()`, and `requestNextPage()` methods:
* Use `request()` to issue any `rippled` command, including `account_currencies`, `subscribe`, and `unsubscribe`. [Full list of API Methods](https://ripple.com/build/rippled-apis/#api-methods). 
* Use `hasNextPage()` to determine whether a response has more pages. This is true when the response includes a [`marker` field](https://ripple.com/build/rippled-apis/#markers-and-pagination).
* Use `requestNextPage()` to request the next page of data.

When using rippled APIs, [specify XRP amounts in drops](https://ripple.com/build/rippled-apis/#specifying-currency-amounts). 1 XRP = 1000000 drops.

## Listening to streams

The `rippled` server can push updates to your client when various events happen. Refer to [Subscriptions in the `rippled` API docs](https://developers.ripple.com/subscription-methods.html) for details.

Note that the `streams` parameter for generic streams takes an array. For example, to subscribe to the `validations` stream, use `{ streams: [ 'validations' ] }`.

The string names of some generic streams to subscribe to are in the table below. (Refer to `rippled` for an up-to-date list of streams.)

Type | Description
---- | -----------
`server` | Sends a message whenever the status of the `rippled` server (for example, network connectivity) changes.
`ledger` | Sends a message whenever the consensus process declares a new validated ledger.
`transactions` | Sends a message whenever a transaction is included in a closed ledger.
`transactions_proposed` | Sends a message whenever a transaction is included in a closed ledger, as well as some transactions that have not yet been included in a validated ledger and may never be. Not all proposed transactions appear before validation. Even some transactions that don't succeed are included in validated ledgers because they take the anti-spam transaction fee.
`validations` | Sends a message whenever the server receives a validation message, also called a validation vote, regardless of whether the server trusts the validator.
`manifests` | Sends a message whenever the server receives a manifest.
`peer_status` | (Admin-only) Information about connected peer `rippled` servers, especially with regards to the consensus process.

When you subscribe to a stream, you must also listen to the relevant message type(s). Some of the available message types are in the table below. (Refer to `rippled` for an up-to-date list of message types.)

Type | Description
---- | -----------
`ledgerClosed` | Sent by the `ledger` stream when the consensus process declares a new fully validated ledger. The message identifies the ledger and provides some information about its contents.
`validationReceived` | Sent by the `validations` stream when the server receives a validation message, also called a validation vote, regardless of whether the server trusts the validator.
`manifestReceived` | Sent by the `manifests` stream when the server receives a manifest.
`transaction` | Sent by many subscriptions including `transactions`, `transactions_proposed`, `accounts`, `accounts_proposed`, and `book` (Order Book). See [Transaction Streams](https://ripple.com/build/rippled-apis/#transaction-streams) for details.
`peerStatusChange` | (Admin-only) Reports a large amount of information on the activities of other `rippled` servers to which the server is connected.

To register your listener function, use `connection.on(type, handler)`.

Here is an example of listening for transactions on given account(s):
```
const account = 'rf1BiGeXwwQoi8Z2ueFYTEXSwuJYfV2Jpn' // Replace with the account you want notifications for
api.connect().then(() => { // Omit this if you are already connected

  // 'transaction' can be replaced with the relevant `type` from the table above
  api.connection.on('transaction', (event) => {

      // Do something useful with `event`
      console.log(JSON.stringify(event, null, 2))
  })

  api.request('subscribe', {
      accounts: [ account ]
  }).then(response => {
      if (response.status === 'success') {
          console.log('Successfully subscribed')
      }
  }).catch(error => {
      // Handle `error`
  })
})
```

The subscription ends when you unsubscribe or the WebSocket connection is closed.

For full details, see [rippled Subscriptions](https://ripple.com/build/rippled-apis/#subscriptions).

## request

`request(command: string, options: object): Promise<object>`

Returns the response from invoking the specified command, with the specified options, on the connected rippled server.

Refer to [rippled APIs](https://ripple.com/build/rippled-apis/) for commands and options. All XRP amounts must be specified in drops. One drop is equal to 0.000001 XRP. See [Specifying Currency Amounts](https://ripple.com/build/rippled-apis/#specifying-currency-amounts).

Most commands return data for the `current` (in-progress, open) ledger by default. Do not rely on this. Always specify a ledger version in your request. In the example below, the 'validated' ledger is requested, which is the most recent ledger that has been validated by the whole network. See [Specifying Ledgers](https://ripple.com/build/rippled-apis/#specifying-ledgers).

### Return Value

This method returns a promise that resolves with the response from rippled.

### Example

```javascript
// Replace 'ledger' with your desired rippled command
return api.request('ledger', {
  ledger_index: 'validated'
}).then(response => {
  /* Do something useful with response */
  console.log(JSON.stringify(response, null, 2))
}).catch(console.error);
```


```json
{
  "ledger": {
    "accepted": true,
    "account_hash": "F9E9653EA76EA0AEA58AC98A8E19EDCEC8299C2940519A190674FFAED3639A1F",
    "close_flags": 0,
    "close_time": 577999430,
    "close_time_human": "2018-Apr-25 19:23:50",
    "close_time_resolution": 10,
    "closed": true,
    "hash": "450E5CB0A39495839DA9CD9A0FED74BD71CBB929423A907ADC00F14FC7E7F920",
    "ledger_hash": "450E5CB0A39495839DA9CD9A0FED74BD71CBB929423A907ADC00F14FC7E7F920",
    "ledger_index": "38217406",
    "parent_close_time": 577999422,
    "parent_hash": "B8B364C63EB9E13FDB89CB729FEF833089B8438CBEB8FC41744CB667209221B3",
    "seqNum": "38217406",
    "totalCoins": "99992286058637091",
    "total_coins": "99992286058637091",
    "transaction_hash": "5BDD3D2780C28FB2C91C3404BD8ED04786B764B1E18CF319888EDE2C09834726"
  },
  "ledger_hash": "450E5CB0A39495839DA9CD9A0FED74BD71CBB929423A907ADC00F14FC7E7F920",
  "ledger_index": 38217406,
  "validated": true
}
```


## hasNextPage

`hasNextPage(currentResponse): boolean`

Returns `true` when there are more pages available.

When there are more results than contained in the response, the response includes a `marker` field. You can use this convenience method, or check for `marker` yourself.

See [Markers and Pagination](https://ripple.com/build/rippled-apis/#markers-and-pagination).

### Return Value

This method returns `true` if `currentResponse` includes a `marker`.

### Example

```javascript
return api.request('ledger_data', {
  ledger_index: 'validated'
}).then(response => {
  /* Do something useful with response */

  if (api.hasNextPage(response)) {
    /* There are more pages available */
  }
}).catch(console.error);
```

## requestNextPage

`requestNextPage(command: string, params: object = {}, currentResponse: object): Promise<object>`

Requests the next page of data.

You can use this convenience method, or include `currentResponse.marker` in `params` yourself, when using `request`.

See [Markers and Pagination](https://ripple.com/build/rippled-apis/#markers-and-pagination).

### Return Value

This method returns a promise that resolves with the next page of data from rippled.

If the response does not have a next page, the promise will reject with `new errors.NotFoundError('response does not have a next page')`.

### Example

```javascript
const command = 'ledger_data'
const params = {
  ledger_index: 'validated'
}
return api.request(command, params).then(response => {
  return api.requestNextPage(command, params, response)
}).then(response_page_2 => {
  /* Do something useful with second page of response */
}).catch(console.error);
```

# API Methods

## connect

`connect(): Promise<void>`

Tells the RippleAPI instance to connect to its rippled server.

### Parameters

This method has no parameters.

### Return Value

This method returns a promise that resolves with a void value when a connection is established.

### Example

See [Boilerplate](#boilerplate) for code sample.

## disconnect

`disconnect(): Promise<void>`

Tells the RippleAPI instance to disconnect from its rippled server.

### Parameters

This method has no parameters.

### Return Value

This method returns a promise that resolves with a void value when a connection is destroyed.

### Example

See [Boilerplate](#boilerplate) for code sample

## isConnected

`isConnected(): boolean`

Checks if the RippleAPI instance is connected to its rippled server.

### Parameters

This method has no parameters.

### Return Value

This method returns `true` if connected and `false` if not connected.

### Example

```javascript
return api.isConnected();
```

```json
true
```

## getServerInfo

`getServerInfo(): Promise<object>`

Get status information about the server that the RippleAPI instance is connected to.

### Parameters

This method has no parameters.

### Return Value

This method returns a promise that resolves with an object with the following structure:

Name | Type | Description
---- | ---- | -----------
buildVersion | string | The version number of the running rippled version.
completeLedgers | string | Range expression indicating the sequence numbers of the ledger versions the local rippled has in its database. It is possible to be a disjoint sequence, e.g. “2500-5000,32570-7695432”.
hostID | string | On an admin request, returns the hostname of the server running the rippled instance; otherwise, returns a unique four letter word.
ioLatencyMs | number | Amount of time spent waiting for I/O operations to be performed, in milliseconds. If this number is not very, very low, then the rippled server is probably having serious load issues.
lastClose | object | Information about the last time the server closed a ledger.
*lastClose.* convergeTimeS | number | The time it took to reach a consensus for the last ledger closing, in seconds.
*lastClose.* proposers | integer | Number of trusted validators participating in the ledger closing.
loadFactor | number | The load factor the server is currently enforcing, as a multiplier on the base transaction fee. The load factor is determined by the highest of the individual server’s load factor, cluster’s load factor, and the overall network’s load factor.
peers | integer | How many other rippled servers the node is currently connected to.
pubkeyNode | string | Public key used to verify this node for internal communications; this key is automatically generated by the server the first time it starts up. (If deleted, the node can just create a new pair of keys.)
serverState | string | A string indicating to what extent the server is participating in the network. See [Possible Server States](https://ripple.com/build/rippled-apis/#possible-server-states) for more details.
validatedLedger | object | Information about the fully-validated ledger with the highest sequence number (the most recent).
*validatedLedger.* age | integer | The time since the ledger was closed, in seconds.
*validatedLedger.* baseFeeXRP | [value](#value) | Base fee, in XRP. This may be represented in scientific notation such as 1e-05 for 0.00005.
*validatedLedger.* hash | string | Unique hash for the ledger, as an uppercase hexadecimal string.
*validatedLedger.* reserveBaseXRP | [value](#value) | Minimum amount of XRP necessary for every account to keep in reserve.
*validatedLedger.* reserveIncrementXRP | [value](#value) | Amount of XRP added to the account reserve for each object an account is responsible for in the ledger.
*validatedLedger.* ledgerVersion | integer | Identifying sequence number of this ledger version.
validationQuorum | number | Minimum number of trusted validations required in order to validate a ledger version. Some circumstances may cause the server to require more validations.
load | object | *Optional* *(Admin only)* Detailed information about the current load state of the server.
*load.* jobTypes | array\<object\> | *(Admin only)* Information about the rate of different types of jobs being performed by the server and how much time it spends on each.
*load.* threads | number | *(Admin only)* The number of threads in the server’s main job pool, performing various Ripple Network operations.
pubkeyValidator | string | *Optional* *(Admin only)* Public key used by this node to sign ledger validations.

### Example

```javascript
return api.getServerInfo().then(info => {/* ... */});
```


```json
{
  "buildVersion": "0.24.0-rc1",
  "completeLedgers": "32570-6595042",
  "hostID": "ARTS",
  "ioLatencyMs": 1,
  "lastClose": {
    "convergeTimeS": 2.007,
    "proposers": 4
  },
  "loadFactor": 1,
  "peers": 53,
  "pubkeyNode": "n94wWvFUmaKGYrKUGgpv1DyYgDeXRGdACkNQaSe7zJiy5Znio7UC",
  "serverState": "full",
  "validatedLedger": {
    "age": 5,
    "baseFeeXRP": "0.00001",
    "hash": "4482DEE5362332F54A4036ED57EE1767C9F33CF7CE5A6670355C16CECE381D46",
    "reserveBaseXRP": "20",
    "reserveIncrementXRP": "5",
    "ledgerVersion": 6595042
  },
  "validationQuorum": 3
}
```


## getFee

`getFee(): Promise<string>`

Returns the estimated transaction fee for the rippled server the RippleAPI instance is connected to.

This will use the [feeCushion parameter](#parameters) provided to the RippleAPI constructor, or the default value of `1.2`.

### Parameters

Name | Type | Description
---- | ---- | -----------
cushion | number | *Optional* The fee is the product of the base fee, the `load_factor`, and this cushion. Default is provided by the `RippleAPI` constructor's `feeCushion`.

### Return Value

This method returns a promise that resolves with a string-encoded floating point value representing the estimated fee to submit a transaction, expressed in XRP.

### Example

```javascript
return api.getFee().then(fee => {/* ... */});
```

```json
"0.000012"
```

## getLedgerVersion

`getLedgerVersion(): Promise<number>`

Returns the most recent validated ledger version number known to the connected server.

### Parameters

This method has no parameters.

### Return Value

This method returns a promise that resolves with a positive integer representing the most recent validated ledger version number known to the connected server.

### Example

```javascript
return api.getLedgerVersion().then(ledgerVersion => {
  /* ... */
});
```

```json
16869039
```


## getTransaction

`getTransaction(id: string, options: Object): Promise<Object>`

Retrieves a transaction by its [Transaction ID](#transaction-id).

### Parameters

Name | Type | Description
---- | ---- | -----------
<<<<<<< HEAD
id | [id](#transaction-id) | A hash of a transaction used to identify the transaction, represented in hexadecimal.
options | object | *Optional* Options to limit the ledger versions to search and/or to include raw transaction data.
*options.* includeRawTransaction | object | *Optional* Include raw transaction data. For advanced users; exercise caution when interpreting this data. 
=======
id | [transactionHash](#transaction-id) | A hash of a transaction used to identify the transaction, represented in hexadecimal.
options | object | *Optional* Options to limit the ledger versions to search.
>>>>>>> 569766b8
*options.* maxLedgerVersion | integer | *Optional* The highest ledger version to search
*options.* maxLedgerVersion | string | *Optional* The highest ledger version to search
*options.* minLedgerVersion | integer | *Optional* The lowest ledger version to search.
*options.* minLedgerVersion | string | *Optional* The lowest ledger version to search.

### Return Value

This method returns a promise that resolves with a transaction object containing the following fields.

Name | Type | Description
---- | ---- | -----------
id | [transactionHash](#transaction-id) | A hash of the transaction that can be used to identify it.
address | [address](#address) | The address of the account that initiated the transaction.
sequence | [sequence](#account-sequence-number) | The account sequence number of the transaction for the account that initiated it.
type | [transactionType](#transaction-types) | The type of the transaction.
specification | object | A specification that would produce the same outcome as this transaction, but for payment transactions, without the `destination.amount`. The structure of the specification depends on the value of the `type` field (see [Transaction Types](#transaction-types) for details). *Note:* This is **not** necessarily the same as the original specification.
outcome | object | The outcome of the transaction (what effects it had).
*outcome.* result | string | Result code returned by rippled. See [Transaction Results](https://ripple.com/build/transactions/#full-transaction-response-list) for a complete list.
*outcome.* fee | [value](#value) | The XRP fee that was charged for the transaction.
*outcome.balanceChanges.* \* | array\<[balance](#amount)\> | Key is the XRP Ledger address; value is an array of signed amounts representing changes of balances for that address.
*outcome.orderbookChanges.* \* | array | Key is the maker's XRP Ledger address; value is an array of changes
*outcome.orderbookChanges.* \*[] | object | A change to an order.
*outcome.orderbookChanges.\*[].* direction | string | Equal to "buy" for buy orders and "sell" for sell orders.
*outcome.orderbookChanges.\*[].* quantity | [amount](#amount) | The amount to be bought or sold by the maker.
*outcome.orderbookChanges.\*[].* totalPrice | [amount](#amount) | The total amount to be paid or received by the taker.
*outcome.orderbookChanges.\*[].* sequence | [sequence](#account-sequence-number) | The order sequence number, used to identify the order for cancellation
*outcome.orderbookChanges.\*[].* status | string | The status of the order. One of "created", "filled", "partially-filled", "cancelled".
*outcome.orderbookChanges.\*[].* expirationTime | date-time string | *Optional* The time after which the order expires, if any.
*outcome.orderbookChanges.\*[].* makerExchangeRate | [value](#value) | *Optional* The exchange rate between the `quantity` currency and the `totalPrice` currency from the point of view of the maker.
*outcome.* ledgerVersion | integer | The ledger version that the transaction was validated in.
*outcome.* ledgerVersion | string | The ledger version that the transaction was validated in.
*outcome.* indexInLedger | integer | The ordering index of the transaction in the ledger.
*outcome.* channelChanges | object | *Optional* Properties reflecting the details of the payment channel.
*outcome.* deliveredAmount | [amount](#amount) | *Optional* For payment transactions, it is impossible to reliably compute the actual delivered amount from the balanceChanges due to fixed precision. If the payment is not a partial payment and the transaction succeeded, the deliveredAmount should always be considered to be the amount specified in the transaction.
*outcome.* timestamp | date-time string | *Optional* The timestamp when the transaction was validated. (May be missing when requesting transactions in binary mode.)

### Example

```javascript
const id = '01CDEAA89BF99D97DFD47F79A0477E1DCC0989D39F70E8AACBFE68CC83BD1E94';
return api.getTransaction(id).then(transaction => {
  /* ... */
});
```


```json
{
  "type": "payment",
  "address": "r9cZA1mLK5R5Am25ArfXFmqgNwjZgnfk59",
  "sequence": 4,
  "id": "F4AB442A6D4CBB935D66E1DA7309A5FC71C7143ED4049053EC14E3875B0CF9BF",
  "specification": {
    "source": {
      "address": "r9cZA1mLK5R5Am25ArfXFmqgNwjZgnfk59",
      "maxAmount": {
        "currency": "XRP",
        "value": "1.112209"
      }
    },
    "destination": {
      "address": "rMH4UxPrbuMa1spCBR98hLLyNJp4d8p4tM"
    },
    "paths": "[[{\"currency\":\"USD\",\"issuer\":\"rpZc4mVfWUif9CRoHRKKcmhu1nx2xktxBo\",\"type\":48,\"type_hex\":\"0000000000000030\"},{\"account\":\"rpZc4mVfWUif9CRoHRKKcmhu1nx2xktxBo\",\"currency\":\"USD\",\"issuer\":\"rpZc4mVfWUif9CRoHRKKcmhu1nx2xktxBo\",\"type\":49,\"type_hex\":\"0000000000000031\"}]]"
  },
  "outcome": {
    "result": "tesSUCCESS",
    "timestamp": "2013-03-12T23:56:50.000Z",
    "fee": "0.00001",
    "deliveredAmount": {
      "currency": "USD",
      "value": "0.001",
      "counterparty": "rMH4UxPrbuMa1spCBR98hLLyNJp4d8p4tM"
    },
    "balanceChanges": {
      "rpZc4mVfWUif9CRoHRKKcmhu1nx2xktxBo": [
        {
          "counterparty": "rMH4UxPrbuMa1spCBR98hLLyNJp4d8p4tM",
          "currency": "USD",
          "value": "-0.001"
        },
        {
          "counterparty": "r9tGqzZgKxVFvzKFdUqXAqTzazWBUia8Qr",
          "currency": "USD",
          "value": "0.001002"
        }
      ],
      "rMH4UxPrbuMa1spCBR98hLLyNJp4d8p4tM": [
        {
          "counterparty": "rpZc4mVfWUif9CRoHRKKcmhu1nx2xktxBo",
          "currency": "USD",
          "value": "0.001"
        }
      ],
      "r9cZA1mLK5R5Am25ArfXFmqgNwjZgnfk59": [
        {
          "currency": "XRP",
          "value": "-1.101208"
        }
      ],
      "r9tGqzZgKxVFvzKFdUqXAqTzazWBUia8Qr": [
        {
          "currency": "XRP",
          "value": "1.101198"
        },
        {
          "counterparty": "rpZc4mVfWUif9CRoHRKKcmhu1nx2xktxBo",
          "currency": "USD",
          "value": "-0.001002"
        }
      ]
    },
    "orderbookChanges": {
      "r9tGqzZgKxVFvzKFdUqXAqTzazWBUia8Qr": [
        {
          "direction": "buy",
          "quantity": {
            "currency": "XRP",
            "value": "1.101198"
          },
          "totalPrice": {
            "currency": "USD",
            "counterparty": "rpZc4mVfWUif9CRoHRKKcmhu1nx2xktxBo",
            "value": "0.001002"
          },
          "makerExchangeRate": "1099",
          "sequence": 58,
          "status": "partially-filled"
        }
      ]
    },
    "ledgerVersion": 348860,
    "indexInLedger": 0
  }
}
```


## getTransactions

`getTransactions(address: string, options: Object): Promise<Array<Object>>`

Retrieves historical transactions of an account.

### Parameters

Name | Type | Description
---- | ---- | -----------
address | [address](#address) | The address of the account to get transactions for.
options | object | *Optional* Options to filter the resulting transactions.
*options.* binary | boolean | *Optional* If true, the transactions will be sent from the server in a condensed binary format rather than JSON.
*options.* counterparty | [address](#address) | *Optional* If provided, only return transactions with this account as a counterparty to the transaction.
*options.* earliestFirst | boolean | *Optional* If true, sort transactions so that the earliest ones come first. By default, the newest transactions will come first.
*options.* excludeFailures | boolean | *Optional* If true, the result will omit transactions that did not succeed.
*options.* includeRawTransactions | object | *Optional* Include raw transaction data. For advanced users; exercise caution when interpreting this data. 
*options.* initiated | boolean | *Optional* If true, return only transactions initiated by the account specified by `address`. If false, return only transactions not initiated by the account specified by `address`.
*options.* limit | integer | *Optional* If specified, return at most this many transactions.
*options.* maxLedgerVersion | integer | *Optional* Return only transactions in this ledger version or lower.
*options.* maxLedgerVersion | string | *Optional* Return only transactions in this ledger version or lower.
*options.* minLedgerVersion | integer | *Optional* Return only transactions in this ledger verion or higher.
*options.* minLedgerVersion | string | *Optional* Return only transactions in this ledger verion or higher.
*options.* start | string | *Optional* If specified, this transaction will be the first transaction in the result. You cannot use `start` with `minLedgerVersion` or `maxLedgerVersion`. When `start` is specified, these ledger versions will be determined internally.
*options.* types | array\<[transactionType](#transaction-types)\> | *Optional* Only return transactions of the specified [Transaction Types](#transaction-types).

### Return Value

This method returns a promise that resolves with an array of transaction object in the same format as [getTransaction](#gettransaction).

### Example

```javascript
const address = 'r9cZA1mLK5R5Am25ArfXFmqgNwjZgnfk59';
return api.getTransactions(address).then(transaction => {
  /* ... */
});
```


```json
[
  {
    "type": "payment",
    "address": "r9cZA1mLK5R5Am25ArfXFmqgNwjZgnfk59",
    "sequence": 4,
    "id": "99404A34E8170319521223A6C604AF48B9F1E3000C377E6141F9A1BF60B0B865",
    "specification": {
      "memos": [
        {
          "type": "client",
          "format": "rt1.5.2"
        }
      ],
      "source": {
        "address": "r9cZA1mLK5R5Am25ArfXFmqgNwjZgnfk59",
        "maxAmount": {
          "currency": "XRP",
          "value": "1.112209"
        }
      },
      "destination": {
        "address": "rMH4UxPrbuMa1spCBR98hLLyNJp4d8p4tM"
      },
      "paths": "[[{\"issuer\":\"rpZc4mVfWUif9CRoHRKKcmhu1nx2xktxBo\",\"currency\":\"USD\"},{\"account\":\"rpZc4mVfWUif9CRoHRKKcmhu1nx2xktxBo\",\"issuer\":\"rpZc4mVfWUif9CRoHRKKcmhu1nx2xktxBo\",\"currency\":\"USD\"}]]"
    },
    "outcome": {
      "result": "tesSUCCESS",
      "fee": "0.00001",
      "deliveredAmount": {
        "currency": "USD",
        "value": "0.001",
        "counterparty": "rMH4UxPrbuMa1spCBR98hLLyNJp4d8p4tM"
      },
      "balanceChanges": {
        "rpZc4mVfWUif9CRoHRKKcmhu1nx2xktxBo": [
          {
            "counterparty": "rMH4UxPrbuMa1spCBR98hLLyNJp4d8p4tM",
            "currency": "USD",
            "value": "-0.001"
          },
          {
            "counterparty": "r9tGqzZgKxVFvzKFdUqXAqTzazWBUia8Qr",
            "currency": "USD",
            "value": "0.001002"
          }
        ],
        "rMH4UxPrbuMa1spCBR98hLLyNJp4d8p4tM": [
          {
            "counterparty": "rpZc4mVfWUif9CRoHRKKcmhu1nx2xktxBo",
            "currency": "USD",
            "value": "0.001"
          }
        ],
        "r9cZA1mLK5R5Am25ArfXFmqgNwjZgnfk59": [
          {
            "currency": "XRP",
            "value": "-1.101208"
          }
        ],
        "r9tGqzZgKxVFvzKFdUqXAqTzazWBUia8Qr": [
          {
            "currency": "XRP",
            "value": "1.101198"
          },
          {
            "counterparty": "rpZc4mVfWUif9CRoHRKKcmhu1nx2xktxBo",
            "currency": "USD",
            "value": "-0.001002"
          }
        ]
      },
      "orderbookChanges": {
        "r9cZA1mLK5R5Am25ArfXFmqgNwjZgnfk59": [
          {
            "direction": "buy",
            "quantity": {
              "currency": "XRP",
              "value": "1.101198"
            },
            "totalPrice": {
              "currency": "USD",
              "counterparty": "rpZc4mVfWUif9CRoHRKKcmhu1nx2xktxBo",
              "value": "0.001002"
            },
            "makerExchangeRate": "1099",
            "sequence": 58,
            "status": "partially-filled"
          }
        ]
      },
      "ledgerVersion": 348859,
      "indexInLedger": 0
    }
  },
  {
    "type": "payment",
    "address": "r9cZA1mLK5R5Am25ArfXFmqgNwjZgnfk59",
    "id": "99404A34E8170319521223A6C604AF48B9F1E3000C377E6141F9A1BF60B0B865",
    "sequence": 4,
    "specification": {
      "memos": [
        {
          "type": "client",
          "format": "rt1.5.2"
        }
      ],
      "source": {
        "address": "r9cZA1mLK5R5Am25ArfXFmqgNwjZgnfk59",
        "maxAmount": {
          "currency": "XRP",
          "value": "1.112209"
        }
      },
      "destination": {
        "address": "rMH4UxPrbuMa1spCBR98hLLyNJp4d8p4tM"
      },
      "paths": "[[{\"issuer\":\"rpZc4mVfWUif9CRoHRKKcmhu1nx2xktxBo\",\"currency\":\"USD\"},{\"account\":\"rpZc4mVfWUif9CRoHRKKcmhu1nx2xktxBo\",\"issuer\":\"rpZc4mVfWUif9CRoHRKKcmhu1nx2xktxBo\",\"currency\":\"USD\"}]]"
    },
    "outcome": {
      "result": "tesSUCCESS",
      "fee": "0.00001",
      "deliveredAmount": {
        "currency": "USD",
        "value": "0.001",
        "counterparty": "rMH4UxPrbuMa1spCBR98hLLyNJp4d8p4tM"
      },
      "balanceChanges": {
        "rpZc4mVfWUif9CRoHRKKcmhu1nx2xktxBo": [
          {
            "counterparty": "rMH4UxPrbuMa1spCBR98hLLyNJp4d8p4tM",
            "currency": "USD",
            "value": "-0.001"
          },
          {
            "counterparty": "r9tGqzZgKxVFvzKFdUqXAqTzazWBUia8Qr",
            "currency": "USD",
            "value": "0.001002"
          }
        ],
        "rMH4UxPrbuMa1spCBR98hLLyNJp4d8p4tM": [
          {
            "counterparty": "rpZc4mVfWUif9CRoHRKKcmhu1nx2xktxBo",
            "currency": "USD",
            "value": "0.001"
          }
        ],
        "r9cZA1mLK5R5Am25ArfXFmqgNwjZgnfk59": [
          {
            "currency": "XRP",
            "value": "-1.101208"
          }
        ],
        "r9tGqzZgKxVFvzKFdUqXAqTzazWBUia8Qr": [
          {
            "currency": "XRP",
            "value": "1.101198"
          },
          {
            "counterparty": "rpZc4mVfWUif9CRoHRKKcmhu1nx2xktxBo",
            "currency": "USD",
            "value": "-0.001002"
          }
        ]
      },
      "orderbookChanges": {
        "r9cZA1mLK5R5Am25ArfXFmqgNwjZgnfk59": [
          {
            "direction": "buy",
            "quantity": {
              "currency": "XRP",
              "value": "1.101198"
            },
            "totalPrice": {
              "currency": "USD",
              "counterparty": "rpZc4mVfWUif9CRoHRKKcmhu1nx2xktxBo",
              "value": "0.001002"
            },
            "makerExchangeRate": "1099",
            "sequence": 58,
            "status": "partially-filled"
          }
        ]
      },
      "ledgerVersion": 348858,
      "indexInLedger": 0
    }
  }
]
```


## getTrustlines

`getTrustlines(address: string, options: Object): Promise<Array<Object>>`

Returns trustlines for a specified account.

### Parameters

Name | Type | Description
---- | ---- | -----------
address | [address](#address) | The address of the account to get trustlines for.
options | object | *Optional* Options to filter and determine which trustlines to return.
*options.* counterparty | [address](#address) | *Optional* Only return trustlines with this counterparty.
*options.* currency | [currency](#currency) | *Optional* Only return trustlines for this currency.
*options.* ledgerVersion | integer | *Optional* Return trustlines as they were in this historical ledger version.
*options.* ledgerVersion | string | *Optional* Return trustlines as they were in this historical ledger version.
*options.* limit | integer | *Optional* Return at most this many trustlines.

### Return Value

This method returns a promise that resolves with an array of objects with the following structure.

Name | Type | Description
---- | ---- | -----------
specification | [trustline](#trustline) | A trustline specification that would produce this trustline in its current state.
counterparty | object | Properties of the trustline from the perspective of the counterparty.
*counterparty.* limit | [value](#value) | The maximum amount that the counterparty can be owed through the trustline.
*counterparty.* authorized | boolean | *Optional* If true, the counterparty authorizes this party to hold issuances from the counterparty.
*counterparty.* frozen | boolean | *Optional* If true, the trustline is frozen, which means that funds can only be sent to the counterparty.
*counterparty.* ripplingDisabled | boolean | *Optional* If true, payments cannot ripple through this trustline.
state | object | Properties of the trustline regarding it's current state that are not part of the specification.
*state.* balance | [signedValue](#value) | The balance on the trustline, representing which party owes the other and by how much.

### Example

```javascript
const address = 'r9cZA1mLK5R5Am25ArfXFmqgNwjZgnfk59';
return api.getTrustlines(address).then(trustlines =>
  {/* ... */});
```


```json
[
  {
    "specification": {
      "limit": "5",
      "currency": "USD",
      "counterparty": "rMwjYedjc7qqtKYVLiAccJSmCwih4LnE2q",
      "ripplingDisabled": true,
      "frozen": true
    },
    "counterparty": {
      "limit": "0"
    },
    "state": {
      "balance": "2.497605752725159"
    }
  },
  {
    "specification": {
      "limit": "5000",
      "currency": "USD",
      "counterparty": "rvYAfWj5gh67oV6fW32ZzP3Aw4Eubs59B"
    },
    "counterparty": {
      "limit": "0"
    },
    "state": {
      "balance": "0"
    }
  },
  {
    "specification": {
      "limit": "1",
      "currency": "USD",
      "counterparty": "rLEsXccBGNR3UPuPu2hUXPjziKC3qKSBun"
    },
    "counterparty": {
      "limit": "0"
    },
    "state": {
      "balance": "1"
    }
  },
  {
    "specification": {
      "limit": "1",
      "currency": "USD",
      "counterparty": "r9vbV3EHvXWjSkeQ6CAcYVPGeq7TuiXY2X",
      "ripplingDisabled": true
    },
    "counterparty": {
      "limit": "0"
    },
    "state": {
      "balance": "0"
    }
  },
  {
    "specification": {
      "limit": "500",
      "currency": "USD",
      "counterparty": "rfF3PNkwkq1DygW2wum2HK3RGfgkJjdPVD",
      "ripplingDisabled": true
    },
    "counterparty": {
      "limit": "0"
    },
    "state": {
      "balance": "35"
    }
  },
  {
    "specification": {
      "limit": "0",
      "currency": "USD",
      "counterparty": "rE6R3DWF9fBD7CyiQciePF9SqK58Ubp8o2"
    },
    "counterparty": {
      "limit": "100",
      "ripplingDisabled": true
    },
    "state": {
      "balance": "0"
    }
  },
  {
    "specification": {
      "limit": "0",
      "currency": "USD",
      "counterparty": "rEhDDUUNxpXgEHVJtC2cjXAgyx5VCFxdMF",
      "frozen": true
    },
    "counterparty": {
      "limit": "1"
    },
    "state": {
      "balance": "0"
    }
  }
]
```


## getBalances

`getBalances(address: string, options: Object): Promise<Array<Object>>`

Returns balances for a specified account.

### Parameters

Name | Type | Description
---- | ---- | -----------
address | [address](#address) | The address of the account to get balances for.
options | object | *Optional* Options to filter and determine which balances to return.
*options.* counterparty | [address](#address) | *Optional* Only return balances with this counterparty.
*options.* currency | [currency](#currency) | *Optional* Only return balances for this currency.
*options.* ledgerVersion | integer | *Optional* Return balances as they were in this historical ledger version.
*options.* ledgerVersion | string | *Optional* Return balances as they were in this historical ledger version.
*options.* limit | integer | *Optional* Return at most this many balances.

### Return Value

This method returns a promise that resolves with an array of objects with the following structure:

Name | Type | Description
---- | ---- | -----------
currency | [currency](#currency) | The three-character code or hexadecimal string used to denote currencies
value | [signedValue](#value) | The balance on the trustline
counterparty | [address](#address) | *Optional* The Ripple address of the account that owes or is owed the funds.

### Example

```javascript
const address = 'r9cZA1mLK5R5Am25ArfXFmqgNwjZgnfk59';
return api.getBalances(address).then(balances =>
  {/* ... */});
```


```json
[
  {
    "value": "922.913243",
    "currency": "XRP"
  },
  {
    "value": "0",
    "currency": "ASP",
    "counterparty": "r3vi7mWxru9rJCxETCyA1CHvzL96eZWx5z"
  },
  {
    "value": "0",
    "currency": "XAU",
    "counterparty": "r3vi7mWxru9rJCxETCyA1CHvzL96eZWx5z"
  },
  {
    "value": "2.497605752725159",
    "currency": "USD",
    "counterparty": "rMwjYedjc7qqtKYVLiAccJSmCwih4LnE2q"
  },
  {
    "value": "481.992867407479",
    "currency": "MXN",
    "counterparty": "rHpXfibHgSb64n8kK9QWDpdbfqSpYbM9a4"
  },
  {
    "value": "0.793598266778297",
    "currency": "EUR",
    "counterparty": "rLEsXccBGNR3UPuPu2hUXPjziKC3qKSBun"
  },
  {
    "value": "0",
    "currency": "CNY",
    "counterparty": "rnuF96W4SZoCJmbHYBFoJZpR8eCaxNvekK"
  },
  {
    "value": "1.294889190631542",
    "currency": "DYM",
    "counterparty": "rGwUWgN5BEg3QGNY3RX2HfYowjUTZdid3E"
  },
  {
    "value": "0.3488146605801446",
    "currency": "CHF",
    "counterparty": "rvYAfWj5gh67oV6fW32ZzP3Aw4Eubs59B"
  },
  {
    "value": "2.114103174931847",
    "currency": "BTC",
    "counterparty": "rvYAfWj5gh67oV6fW32ZzP3Aw4Eubs59B"
  },
  {
    "value": "0",
    "currency": "USD",
    "counterparty": "rvYAfWj5gh67oV6fW32ZzP3Aw4Eubs59B"
  },
  {
    "value": "-0.00111",
    "currency": "BTC",
    "counterparty": "rpgKWEmNqSDAGFhy5WDnsyPqfQxbWxKeVd"
  },
  {
    "value": "-0.1010780000080207",
    "currency": "BTC",
    "counterparty": "rBJ3YjwXi2MGbg7GVLuTXUWQ8DjL7tDXh4"
  },
  {
    "value": "1",
    "currency": "USD",
    "counterparty": "rLEsXccBGNR3UPuPu2hUXPjziKC3qKSBun"
  },
  {
    "value": "8.07619790068559",
    "currency": "CNY",
    "counterparty": "razqQKzJRdB4UxFPWf5NEpEG3WMkmwgcXA"
  },
  {
    "value": "7.292695098901099",
    "currency": "JPY",
    "counterparty": "rvYAfWj5gh67oV6fW32ZzP3Aw4Eubs59B"
  },
  {
    "value": "0",
    "currency": "AUX",
    "counterparty": "r3vi7mWxru9rJCxETCyA1CHvzL96eZWx5z"
  },
  {
    "value": "0",
    "currency": "USD",
    "counterparty": "r9vbV3EHvXWjSkeQ6CAcYVPGeq7TuiXY2X"
  },
  {
    "value": "12.41688780720394",
    "currency": "EUR",
    "counterparty": "rvYAfWj5gh67oV6fW32ZzP3Aw4Eubs59B"
  },
  {
    "value": "35",
    "currency": "USD",
    "counterparty": "rfF3PNkwkq1DygW2wum2HK3RGfgkJjdPVD"
  },
  {
    "value": "-5",
    "currency": "JOE",
    "counterparty": "rwUVoVMSURqNyvocPCcvLu3ygJzZyw8qwp"
  },
  {
    "value": "0",
    "currency": "USD",
    "counterparty": "rE6R3DWF9fBD7CyiQciePF9SqK58Ubp8o2"
  },
  {
    "value": "0",
    "currency": "JOE",
    "counterparty": "rE6R3DWF9fBD7CyiQciePF9SqK58Ubp8o2"
  },
  {
    "value": "0",
    "currency": "015841551A748AD2C1F76FF6ECB0CCCD00000000",
    "counterparty": "rs9M85karFkCRjvc6KMWn8Coigm9cbcgcx"
  },
  {
    "value": "0",
    "currency": "USD",
    "counterparty": "rEhDDUUNxpXgEHVJtC2cjXAgyx5VCFxdMF"
  }
]
```


## getBalanceSheet

`getBalanceSheet(address: string, options: Object): Promise<Object>`

Returns aggregate balances by currency plus a breakdown of assets and obligations for a specified account.

### Parameters

Name | Type | Description
---- | ---- | -----------
address | [address](#address) | The Ripple address of the account to get the balance sheet of.
options | object | *Optional* Options to determine how the balances will be calculated.
*options.* excludeAddresses | array\<[address](#address)\> | *Optional* Addresses to exclude from the balance totals.
*options.* ledgerVersion | integer | *Optional* Get the balance sheet as of this historical ledger version.
*options.* ledgerVersion | string | *Optional* Get the balance sheet as of this historical ledger version.

### Return Value

This method returns a promise that resolves with an object with the following structure:

Name | Type | Description
---- | ---- | -----------
assets | array\<[amount](#amount)\> | *Optional* Total amounts held that are issued by others. For the recommended gateway configuration, there should be none.
balances | array\<[amount](#amount)\> | *Optional* Amounts issued to the hotwallet accounts from the request. The keys are hot wallet addresses and the values are arrays of currency amounts they hold. The issuer (omitted from the currency amounts) is the account from the request.
obligations | array | *Optional* Total amounts issued to accounts that are not hot wallets, as a map of currencies to the total value issued.
obligations[] | object | An amount that is owed.
*obligations[].* currency | [currency](#currency) | The three-character code or hexadecimal string used to denote currencies
*obligations[].* value | [value](#value) | A string representation of a non-negative floating point number

### Example

```javascript
const address = 'r9cZA1mLK5R5Am25ArfXFmqgNwjZgnfk59';
return api.getBalanceSheet(address).then(balanceSheet =>
  {/* ... */});
```


```json
{
  "balances": [
    {
    "counterparty": "rKm4uWpg9tfwbVSeATv4KxDe6mpE9yPkgJ",
    "currency": "EUR",
    "value": "29826.1965999999"
  },
  {
    "counterparty": "rKm4uWpg9tfwbVSeATv4KxDe6mpE9yPkgJ",
    "currency": "USD",
    "value": "10.0"
  },
  {
    "counterparty": "ra7JkEzrgeKHdzKgo4EUUVBnxggY4z37kt",
    "currency": "USD",
    "value": "13857.70416"
  }
  ],
  "assets": [
    {
    "counterparty": "r9F6wk8HkXrgYWoJ7fsv4VrUBVoqDVtzkH",
    "currency": "BTC",
    "value": "5444166510000000e-26"
  },
  {
    "counterparty": "r9F6wk8HkXrgYWoJ7fsv4VrUBVoqDVtzkH",
    "currency": "USD",
    "value": "100.0"
  },
  {
    "counterparty": "rwmUaXsWtXU4Z843xSYwgt1is97bgY8yj6",
    "currency": "BTC",
    "value": "8700000000000000e-30"
  }
  ],
  "obligations": [
    {
      "currency": "BTC",
      "value": "5908.324927635318"
    },
    {
      "currency": "EUR",
      "value": "992471.7419793958"
    },
    {
      "currency": "GBP",
      "value": "4991.38706013193"
    },
    {
      "currency": "USD",
      "value": "1997134.20229482"
    }
  ]
}
```


## getPaths

`getPaths(pathfind: Object): Promise<Array<Object>>`

Finds paths to send a payment. Paths are options for how to route a payment.

### Parameters

Name | Type | Description
---- | ---- | -----------
pathfind | object | Specification of a pathfind request.
*pathfind.* source | object | Properties of the source of funds.
*pathfind.source.* address | [address](#address) | The Ripple address of the account where funds will come from.
*pathfind.source.* amount | [laxAmount](#amount) | *Optional* The amount of funds to send.
*pathfind.source.* currencies | array | *Optional* An array of currencies (with optional counterparty) that may be used in the payment paths.
*pathfind.source.* currencies[] | object | A currency with optional counterparty.
*pathfind.source.currencies[].* currency | [currency](#currency) | The three-character code or hexadecimal string used to denote currencies
*pathfind.source.currencies[].* counterparty | [address](#address) | *Optional* The counterparty for the currency; if omitted any counterparty may be used.
*pathfind.* destination | object | Properties of the destination of funds.
*pathfind.destination.* address | [address](#address) | The address to send to.
*pathfind.destination.* amount | [laxLaxAmount](#amount) | The amount to be received by the receiver (`value` may be ommitted if a source amount is specified).

### Return Value

This method returns a promise that resolves with an array of objects with the following structure:

Name | Type | Description
---- | ---- | -----------
source | object | Properties of the source of the payment.
*source.* address | [address](#address) | The address to send from.
*source.* amount | [laxAmount](#amount) | An exact amount to send. If the counterparty is not specified, amounts with any counterparty may be used. (This field is exclusive with source.maxAmount)
*source.* tag | integer | *Optional* An arbitrary unsigned 32-bit integer that identifies a reason for payment or a non-Ripple account.
*source.* maxAmount | [laxAmount](#amount) | The maximum amount to send. (This field is exclusive with source.amount)
destination | object | Properties of the destination of the payment.
*destination.* address | [address](#address) | The address to receive at.
*destination.* amount | [laxAmount](#amount) | An exact amount to deliver to the recipient. If the counterparty is not specified, amounts with any counterparty may be used. (This field is exclusive with destination.minAmount.)
*destination.* tag | integer | *Optional* An arbitrary unsigned 32-bit integer that identifies a reason for payment or a non-Ripple account.
*destination.* address | [address](#address) | The address to send to.
*destination.* minAmount | [laxAmount](#amount) | The minimum amount to be delivered. (This field is exclusive with destination.amount)
paths | string | The paths of trustlines and orders to use in executing the payment.

### Example

```javascript
const pathfind = {
  "source": {
    "address": "r9cZA1mLK5R5Am25ArfXFmqgNwjZgnfk59"
  },
  "destination": {
    "address": "rpZc4mVfWUif9CRoHRKKcmhu1nx2xktxBo",
    "amount": {
      "currency": "USD",
      "counterparty": "rMH4UxPrbuMa1spCBR98hLLyNJp4d8p4tM",
      "value": "100"
    }
  }
};
return api.getPaths(pathfind)
  .then(paths => {/* ... */});
```


```json
[
  {
    "source": {
      "address": "r9cZA1mLK5R5Am25ArfXFmqgNwjZgnfk59",
      "maxAmount": {
        "currency": "JPY",
        "value": "0.1117218827811721"
      }
    },
    "destination": {
      "address": "rpZc4mVfWUif9CRoHRKKcmhu1nx2xktxBo",
      "amount": {
        "currency": "USD",
        "counterparty": "rMH4UxPrbuMa1spCBR98hLLyNJp4d8p4tM",
        "value": "100"
      }
    },
    "paths": "[[{\"account\":\"rMAz5ZnK73nyNUL4foAvaxdreczCkG3vA6\"},{\"currency\":\"USD\",\"issuer\":\"rMH4UxPrbuMa1spCBR98hLLyNJp4d8p4tM\"},{\"account\":\"rMH4UxPrbuMa1spCBR98hLLyNJp4d8p4tM\"}],[{\"account\":\"rMAz5ZnK73nyNUL4foAvaxdreczCkG3vA6\"},{\"currency\":\"XRP\"},{\"currency\":\"USD\",\"issuer\":\"rMH4UxPrbuMa1spCBR98hLLyNJp4d8p4tM\"},{\"account\":\"rMH4UxPrbuMa1spCBR98hLLyNJp4d8p4tM\"}],[{\"account\":\"rMAz5ZnK73nyNUL4foAvaxdreczCkG3vA6\"},{\"currency\":\"XRP\"},{\"currency\":\"USD\",\"issuer\":\"rpHgehzdpfWRXKvSv6duKvVuo1aZVimdaT\"},{\"account\":\"rpHgehzdpfWRXKvSv6duKvVuo1aZVimdaT\"},{\"account\":\"rMH4UxPrbuMa1spCBR98hLLyNJp4d8p4tM\"}],[{\"account\":\"rMAz5ZnK73nyNUL4foAvaxdreczCkG3vA6\"},{\"currency\":\"XRP\"},{\"currency\":\"USD\",\"issuer\":\"rHHa9t2kLQyXRbdLkSzEgkzwf9unmFgZs9\"},{\"account\":\"rHHa9t2kLQyXRbdLkSzEgkzwf9unmFgZs9\"},{\"account\":\"rMH4UxPrbuMa1spCBR98hLLyNJp4d8p4tM\"}]]"
  },
  {
    "source": {
      "address": "r9cZA1mLK5R5Am25ArfXFmqgNwjZgnfk59",
      "maxAmount": {
        "currency": "USD",
        "value": "0.001002"
      }
    },
    "destination": {
      "address": "rpZc4mVfWUif9CRoHRKKcmhu1nx2xktxBo",
      "amount": {
        "currency": "USD",
        "counterparty": "rMH4UxPrbuMa1spCBR98hLLyNJp4d8p4tM",
        "value": "100"
      }
    },
    "paths": "[[{\"account\":\"rMH4UxPrbuMa1spCBR98hLLyNJp4d8p4tM\"}],[{\"account\":\"rMwjYedjc7qqtKYVLiAccJSmCwih4LnE2q\"},{\"currency\":\"USD\",\"issuer\":\"rMH4UxPrbuMa1spCBR98hLLyNJp4d8p4tM\"},{\"account\":\"rMH4UxPrbuMa1spCBR98hLLyNJp4d8p4tM\"}],[{\"account\":\"rMwjYedjc7qqtKYVLiAccJSmCwih4LnE2q\"},{\"currency\":\"XRP\"},{\"currency\":\"USD\",\"issuer\":\"rMH4UxPrbuMa1spCBR98hLLyNJp4d8p4tM\"},{\"account\":\"rMH4UxPrbuMa1spCBR98hLLyNJp4d8p4tM\"}],[{\"account\":\"rMwjYedjc7qqtKYVLiAccJSmCwih4LnE2q\"},{\"currency\":\"XRP\"},{\"currency\":\"USD\",\"issuer\":\"rpHgehzdpfWRXKvSv6duKvVuo1aZVimdaT\"},{\"account\":\"rpHgehzdpfWRXKvSv6duKvVuo1aZVimdaT\"},{\"account\":\"rMH4UxPrbuMa1spCBR98hLLyNJp4d8p4tM\"}]]"
  },
  {
    "source": {
      "address": "r9cZA1mLK5R5Am25ArfXFmqgNwjZgnfk59",
      "maxAmount": {
        "currency": "XRP",
        "value": "0.207669"
      }
    },
    "destination": {
      "address": "rpZc4mVfWUif9CRoHRKKcmhu1nx2xktxBo",
      "amount": {
        "currency": "USD",
        "counterparty": "rMH4UxPrbuMa1spCBR98hLLyNJp4d8p4tM",
        "value": "100"
      }
    },
    "paths": "[[{\"currency\":\"USD\",\"issuer\":\"rMH4UxPrbuMa1spCBR98hLLyNJp4d8p4tM\"},{\"account\":\"rMH4UxPrbuMa1spCBR98hLLyNJp4d8p4tM\"}],[{\"currency\":\"USD\",\"issuer\":\"rsP3mgGb2tcYUrxiLFiHJiQXhsziegtwBc\"},{\"account\":\"rsP3mgGb2tcYUrxiLFiHJiQXhsziegtwBc\"},{\"account\":\"rf9X8QoYnWLHMHuDfjkmRcD2UE5qX5aYV\"},{\"account\":\"rMH4UxPrbuMa1spCBR98hLLyNJp4d8p4tM\"}],[{\"currency\":\"USD\",\"issuer\":\"rDVdJ62foD1sn7ZpxtXyptdkBSyhsQGviT\"},{\"account\":\"rDVdJ62foD1sn7ZpxtXyptdkBSyhsQGviT\"},{\"account\":\"rfQPFZ3eLcaSUKjUy7A3LAmDNM4F9Hz9j1\"},{\"account\":\"rMH4UxPrbuMa1spCBR98hLLyNJp4d8p4tM\"}],[{\"currency\":\"USD\",\"issuer\":\"rpHgehzdpfWRXKvSv6duKvVuo1aZVimdaT\"},{\"account\":\"rpHgehzdpfWRXKvSv6duKvVuo1aZVimdaT\"},{\"account\":\"rMH4UxPrbuMa1spCBR98hLLyNJp4d8p4tM\"}]]"
  }
]
```


## getOrders

`getOrders(address: string, options: Object): Promise<Array<Object>>`

Returns open orders for the specified account. Open orders are orders that have not yet been fully executed and are still in the order book.

### Parameters

Name | Type | Description
---- | ---- | -----------
address | [address](#address) | The Ripple address of the account to get open orders for.
options | object | *Optional* Options that determine what orders will be returned.
*options.* ledgerVersion | integer | *Optional* Return orders as of this historical ledger version.
*options.* ledgerVersion | string | *Optional* Return orders as of this historical ledger version.
*options.* limit | integer | *Optional* At most this many orders will be returned.

### Return Value

This method returns a promise that resolves with an array of objects with the following structure:

Name | Type | Description
---- | ---- | -----------
specification | [order](#order) | An order specification that would create an order equivalent to the current state of this order.
properties | object | Properties of the order not in the specification.
*properties.* maker | [address](#address) | The address of the account that submitted the order.
*properties.* sequence | [sequence](#account-sequence-number) | The account sequence number of the transaction that created this order.
*properties.* makerExchangeRate | [value](#value) | The exchange rate from the point of view of the account that submitted the order (also known as "quality").

### Example

```javascript
const address = 'r9cZA1mLK5R5Am25ArfXFmqgNwjZgnfk59';
return api.getOrders(address).then(orders =>
  {/* ... */});
```


```json
[
  {
    "specification": {
      "direction": "sell",
      "quantity": {
        "currency": "EUR",
        "value": "17.70155237781915",
        "counterparty": "rMwjYedjc7qqtKYVLiAccJSmCwih4LnE2q"
      },
      "totalPrice": {
        "currency": "USD",
        "value": "1122.990930900328",
        "counterparty": "rMwjYedjc7qqtKYVLiAccJSmCwih4LnE2q"
      }
    },
    "properties": {
      "maker": "r9cZA1mLK5R5Am25ArfXFmqgNwjZgnfk59",
      "sequence": 719930,
      "makerExchangeRate": "63.44025128030504"
    }
  },
  {
    "specification": {
      "direction": "buy",
      "quantity": {
        "currency": "EUR",
        "value": "750",
        "counterparty": "rMwjYedjc7qqtKYVLiAccJSmCwih4LnE2q"
      },
      "totalPrice": {
        "currency": "USD",
        "value": "19.11697137482289",
        "counterparty": "rMwjYedjc7qqtKYVLiAccJSmCwih4LnE2q"
      }
    },
    "properties": {
      "maker": "r9cZA1mLK5R5Am25ArfXFmqgNwjZgnfk59",
      "sequence": 756999,
      "makerExchangeRate": "39.23215583132338"
    }
  },
  {
    "specification": {
      "direction": "buy",
      "quantity": {
        "currency": "USD",
        "value": "19.50899530491766",
        "counterparty": "rpDMez6pm6dBve2TJsmDpv7Yae6V5Pyvy2"
      },
      "totalPrice": {
        "currency": "USD",
        "value": "18.46856867857617",
        "counterparty": "rMwjYedjc7qqtKYVLiAccJSmCwih4LnE2q"
      }
    },
    "properties": {
      "maker": "r9cZA1mLK5R5Am25ArfXFmqgNwjZgnfk59",
      "sequence": 757002,
      "makerExchangeRate": "1.056334989703257"
    }
  },
  {
    "specification": {
      "direction": "buy",
      "quantity": {
        "currency": "USD",
        "value": "1445.796633544794",
        "counterparty": "rpDMez6pm6dBve2TJsmDpv7Yae6V5Pyvy2"
      },
      "totalPrice": {
        "currency": "USD",
        "value": "14.40727807030772",
        "counterparty": "rMwjYedjc7qqtKYVLiAccJSmCwih4LnE2q"
      }
    },
    "properties": {
      "maker": "r9cZA1mLK5R5Am25ArfXFmqgNwjZgnfk59",
      "sequence": 757003,
      "makerExchangeRate": "100.3518240218094"
    }
  },
  {
    "specification": {
      "direction": "buy",
      "quantity": {
        "currency": "USD",
        "value": "750",
        "counterparty": "rMwjYedjc7qqtKYVLiAccJSmCwih4LnE2q"
      },
      "totalPrice": {
        "currency": "NZD",
        "value": "9.178557969538755",
        "counterparty": "rsP3mgGb2tcYUrxiLFiHJiQXhsziegtwBc"
      }
    },
    "properties": {
      "maker": "r9cZA1mLK5R5Am25ArfXFmqgNwjZgnfk59",
      "sequence": 782148,
      "makerExchangeRate": "81.7121820757743"
    }
  },
  {
    "specification": {
      "direction": "buy",
      "quantity": {
        "currency": "USD",
        "value": "500",
        "counterparty": "rvYAfWj5gh67oV6fW32ZzP3Aw4Eubs59B"
      },
      "totalPrice": {
        "currency": "USD",
        "value": "9.94768291869523",
        "counterparty": "rMwjYedjc7qqtKYVLiAccJSmCwih4LnE2q"
      }
    },
    "properties": {
      "maker": "r9cZA1mLK5R5Am25ArfXFmqgNwjZgnfk59",
      "sequence": 787368,
      "makerExchangeRate": "50.26296114247091"
    }
  },
  {
    "specification": {
      "direction": "buy",
      "quantity": {
        "currency": "USD",
        "value": "10000",
        "counterparty": "rvYAfWj5gh67oV6fW32ZzP3Aw4Eubs59B"
      },
      "totalPrice": {
        "currency": "USD",
        "value": "9.994805759894176",
        "counterparty": "rMwjYedjc7qqtKYVLiAccJSmCwih4LnE2q"
      }
    },
    "properties": {
      "maker": "r9cZA1mLK5R5Am25ArfXFmqgNwjZgnfk59",
      "sequence": 787408,
      "makerExchangeRate": "1000.519693952099"
    }
  },
  {
    "specification": {
      "direction": "buy",
      "quantity": {
        "currency": "MXN",
        "value": "15834.53653918684",
        "counterparty": "rG6FZ31hDHN1K5Dkbma3PSB5uVCuVVRzfn"
      },
      "totalPrice": {
        "currency": "USD",
        "value": "11.67691646304319",
        "counterparty": "rMwjYedjc7qqtKYVLiAccJSmCwih4LnE2q"
      }
    },
    "properties": {
      "maker": "r9cZA1mLK5R5Am25ArfXFmqgNwjZgnfk59",
      "sequence": 803438,
      "makerExchangeRate": "1356.054621894598"
    }
  },
  {
    "specification": {
      "direction": "buy",
      "quantity": {
        "currency": "USD",
        "value": "3968.240250979598",
        "counterparty": "r9Dr5xwkeLegBeXq6ujinjSBLQzQ1zQGjH"
      },
      "totalPrice": {
        "currency": "XAU",
        "value": "0.03206299605333101",
        "counterparty": "r9Dr5xwkeLegBeXq6ujinjSBLQzQ1zQGjH"
      }
    },
    "properties": {
      "maker": "r9cZA1mLK5R5Am25ArfXFmqgNwjZgnfk59",
      "sequence": 807858,
      "makerExchangeRate": "123763.8630020459"
    }
  },
  {
    "specification": {
      "direction": "buy",
      "quantity": {
        "currency": "USD",
        "value": "4139.022125516302",
        "counterparty": "rvYAfWj5gh67oV6fW32ZzP3Aw4Eubs59B"
      },
      "totalPrice": {
        "currency": "XAU",
        "value": "0.03347459066593226",
        "counterparty": "r9Dr5xwkeLegBeXq6ujinjSBLQzQ1zQGjH"
      }
    },
    "properties": {
      "maker": "r9cZA1mLK5R5Am25ArfXFmqgNwjZgnfk59",
      "sequence": 807896,
      "makerExchangeRate": "123646.6837435794"
    }
  },
  {
    "specification": {
      "direction": "buy",
      "quantity": {
        "currency": "XRP",
        "value": "115760.19"
      },
      "totalPrice": {
        "currency": "NZD",
        "value": "6.840555705",
        "counterparty": "rsP3mgGb2tcYUrxiLFiHJiQXhsziegtwBc"
      }
    },
    "properties": {
      "maker": "r9cZA1mLK5R5Am25ArfXFmqgNwjZgnfk59",
      "sequence": 814018,
      "makerExchangeRate": "16922.62953364839"
    }
  },
  {
    "specification": {
      "direction": "buy",
      "quantity": {
        "currency": "USD",
        "value": "902.4050961259154",
        "counterparty": "rvYAfWj5gh67oV6fW32ZzP3Aw4Eubs59B"
      },
      "totalPrice": {
        "currency": "EUR",
        "value": "14.40843766044656",
        "counterparty": "rMwjYedjc7qqtKYVLiAccJSmCwih4LnE2q"
      }
    },
    "properties": {
      "maker": "r9cZA1mLK5R5Am25ArfXFmqgNwjZgnfk59",
      "sequence": 827522,
      "makerExchangeRate": "62.63032241192674"
    }
  },
  {
    "specification": {
      "direction": "buy",
      "quantity": {
        "currency": "USD",
        "value": "181.4887131319798",
        "counterparty": "r9Dr5xwkeLegBeXq6ujinjSBLQzQ1zQGjH"
      },
      "totalPrice": {
        "currency": "XAG",
        "value": "1.128432823485989",
        "counterparty": "r9Dr5xwkeLegBeXq6ujinjSBLQzQ1zQGjH"
      }
    },
    "properties": {
      "maker": "r9cZA1mLK5R5Am25ArfXFmqgNwjZgnfk59",
      "sequence": 833591,
      "makerExchangeRate": "160.8325363767064"
    }
  },
  {
    "specification": {
      "direction": "buy",
      "quantity": {
        "currency": "USD",
        "value": "1814.887131319799",
        "counterparty": "r9Dr5xwkeLegBeXq6ujinjSBLQzQ1zQGjH"
      },
      "totalPrice": {
        "currency": "XAG",
        "value": "1.128432823485991",
        "counterparty": "r9Dr5xwkeLegBeXq6ujinjSBLQzQ1zQGjH"
      }
    },
    "properties": {
      "maker": "r9cZA1mLK5R5Am25ArfXFmqgNwjZgnfk59",
      "sequence": 833592,
      "makerExchangeRate": "1608.325363767062"
    }
  },
  {
    "specification": {
      "direction": "buy",
      "quantity": {
        "currency": "USD",
        "value": "118.6872603846736",
        "counterparty": "rvYAfWj5gh67oV6fW32ZzP3Aw4Eubs59B"
      },
      "totalPrice": {
        "currency": "XAG",
        "value": "0.7283371225235964",
        "counterparty": "r9Dr5xwkeLegBeXq6ujinjSBLQzQ1zQGjH"
      }
    },
    "properties": {
      "maker": "r9cZA1mLK5R5Am25ArfXFmqgNwjZgnfk59",
      "sequence": 838954,
      "makerExchangeRate": "162.9564891233845"
    }
  },
  {
    "specification": {
      "direction": "buy",
      "quantity": {
        "currency": "XAU",
        "value": "1",
        "counterparty": "r9Dr5xwkeLegBeXq6ujinjSBLQzQ1zQGjH"
      },
      "totalPrice": {
        "currency": "XRP",
        "value": "2229.229447"
      }
    },
    "properties": {
      "maker": "r9cZA1mLK5R5Am25ArfXFmqgNwjZgnfk59",
      "sequence": 843730,
      "makerExchangeRate": "0.0004485854972648762"
    }
  },
  {
    "specification": {
      "direction": "buy",
      "quantity": {
        "currency": "EUR",
        "value": "750",
        "counterparty": "rMwjYedjc7qqtKYVLiAccJSmCwih4LnE2q"
      },
      "totalPrice": {
        "currency": "USD",
        "value": "17.77537376072202",
        "counterparty": "rvYAfWj5gh67oV6fW32ZzP3Aw4Eubs59B"
      }
    },
    "properties": {
      "maker": "r9cZA1mLK5R5Am25ArfXFmqgNwjZgnfk59",
      "sequence": 844068,
      "makerExchangeRate": "42.19320561670911"
    }
  }
]
```


## getOrderbook

`getOrderbook(address: string, orderbook: Object, options: Object): Promise<Object>`

Returns open orders for the specified account. Open orders are orders that have not yet been fully executed and are still in the order book.

### Parameters

Name | Type | Description
---- | ---- | -----------
address | [address](#address) | Address of an account to use as point-of-view. (This affects which unfunded offers are returned.)
orderbook | object | The order book to get.
*orderbook.* base | object | A currency-counterparty pair, or just currency if it's XRP
*orderbook.* counter | object | A currency-counterparty pair, or just currency if it's XRP
options | object | *Optional* Options to determine what to return.
*options.* ledgerVersion | integer | *Optional* Return the order book as of this historical ledger version.
*options.* ledgerVersion | string | *Optional* Return the order book as of this historical ledger version.
*options.* limit | integer | *Optional* Return at most this many orders from the order book.

### Return Value

This method returns a promise that resolves with an object with the following structure (Note: the structures of `bids` and `asks` are identical):

Name | Type | Description
---- | ---- | -----------
bids | array | The buy orders in the order book.
bids[] | object | An order in the order book.
*bids[].* specification | [order](#order) | An order specification that would create an order equivalent to the current state of this order.
*bids[].* properties | object | Properties of the order not in the specification.
*bids[].properties.* maker | [address](#address) | The address of the account that submitted the order.
*bids[].properties.* sequence | [sequence](#account-sequence-number) | The account sequence number of the transaction that created this order.
*bids[].properties.* makerExchangeRate | [value](#value) | The exchange rate from the point of view of the account that submitted the order (also known as "quality").
*bids[].data.* \* | object | 
*bids[].* state | object | *Optional* The state of the order.
*bids[].state.* fundedAmount | [amount](#amount) | How much of the amount the maker would have to pay that the maker currently holds.
*bids[].state.* priceOfFundedAmount | [amount](#amount) | How much the `fundedAmount` would convert to through the exchange rate of this order.
asks | array | The sell orders in the order book.
asks[] | object | An order in the order book.
*asks[].* specification | [order](#order) | An order specification that would create an order equivalent to the current state of this order.
*asks[].* properties | object | Properties of the order not in the specification.
*asks[].properties.* maker | [address](#address) | The address of the account that submitted the order.
*asks[].properties.* sequence | [sequence](#account-sequence-number) | The account sequence number of the transaction that created this order.
*asks[].properties.* makerExchangeRate | [value](#value) | The exchange rate from the point of view of the account that submitted the order (also known as "quality").
*asks[].data.* \* | object | 
*asks[].* state | object | *Optional* The state of the order.
*asks[].state.* fundedAmount | [amount](#amount) | How much of the amount the maker would have to pay that the maker currently holds.
*asks[].state.* priceOfFundedAmount | [amount](#amount) | How much the `fundedAmount` would convert to through the exchange rate of this order.

### Raw order data

(Requires ripple-lib 0.22.0 or higher.) The response includes a `data` property containing the raw order data. This may include `owner_funds`, `Flags`, and other fields.

For details, see the rippled method [book_offers](https://ripple.com/build/rippled-apis/#book-offers).

### Example

```javascript
const address = 'r9cZA1mLK5R5Am25ArfXFmqgNwjZgnfk59';
const orderbook = {
  "base": {
    "currency": "USD",
    "counterparty": "rvYAfWj5gh67oV6fW32ZzP3Aw4Eubs59B"
  },
  "counter": {
    "currency": "BTC",
    "counterparty": "rvYAfWj5gh67oV6fW32ZzP3Aw4Eubs59B"
  }
};
return api.getOrderbook(address, orderbook)
  .then(orderbook => {/* ... */});
```


```json
{
  "bids": [
    {
      "specification": {
        "direction": "buy",
        "quantity": {
          "currency": "USD",
          "value": "93.030522464522",
          "counterparty": "rvYAfWj5gh67oV6fW32ZzP3Aw4Eubs59B"
        },
        "totalPrice": {
          "currency": "BTC",
          "value": "0.2849323720855092",
          "counterparty": "rvYAfWj5gh67oV6fW32ZzP3Aw4Eubs59B"
        }
      },
      "properties": {
        "maker": "rwBYyfufTzk77zUSKEu4MvixfarC35av1J",
        "sequence": 386940,
        "makerExchangeRate": "326.5003614141928"
      },
      "data": {
        "Account": "rwBYyfufTzk77zUSKEu4MvixfarC35av1J",
        "BookDirectory": "6EAB7C172DEFA430DBFAD120FDC373B5F5AF8B191649EC98570B9980E49C7DE8",
        "BookNode": "0000000000000000",
        "Flags": 0,
        "LedgerEntryType": "Offer",
        "OwnerNode": "0000000000000008",
        "PreviousTxnID": "92DBA0BE18B331AC61FB277211477A255D3B5EA9C5FE689171DE689FB45FE18A",
        "PreviousTxnLgrSeq": 10714030,
        "Sequence": 386940,
        "TakerGets": {
          "currency": "BTC",
          "issuer": "rvYAfWj5gh67oV6fW32ZzP3Aw4Eubs59B",
          "value": "0.2849323720855092"
        },
        "TakerPays": {
          "currency": "USD",
          "issuer": "rvYAfWj5gh67oV6fW32ZzP3Aw4Eubs59B",
          "value": "93.030522464522"
        },
        "index": "8092033091034D94219BC1131AF7A6B469D790D81831CB479AB6F67A32BE4E13",
        "owner_funds": "31.77682120227525",
        "quality": "326.5003614141928"
      }
    },
    {
      "specification": {
        "direction": "buy",
        "quantity": {
          "currency": "USD",
          "value": "1",
          "counterparty": "rvYAfWj5gh67oV6fW32ZzP3Aw4Eubs59B"
        },
        "totalPrice": {
          "currency": "BTC",
          "value": "0.00302447007930511",
          "counterparty": "rvYAfWj5gh67oV6fW32ZzP3Aw4Eubs59B"
        }
      },
      "properties": {
        "maker": "rwjsRktX1eguUr1pHTffyHnC4uyrvX58V1",
        "sequence": 207855,
        "makerExchangeRate": "330.6364334177034"
      },
      "data": {
        "Account": "rwjsRktX1eguUr1pHTffyHnC4uyrvX58V1",
        "BookDirectory": "6EAB7C172DEFA430DBFAD120FDC373B5F5AF8B191649EC98570BBF1EEFA2FB0A",
        "BookNode": "0000000000000000",
        "Flags": 0,
        "LedgerEntryType": "Offer",
        "OwnerNode": "0000000000000000",
        "PreviousTxnID": "C6BDA152363E3CFE18688A6830B49F3DB2B05976110B5908EA4EB66D93DEEB1F",
        "PreviousTxnLgrSeq": 10714031,
        "Sequence": 207855,
        "TakerGets": {
          "currency": "BTC",
          "issuer": "rvYAfWj5gh67oV6fW32ZzP3Aw4Eubs59B",
          "value": "0.00302447007930511"
        },
        "TakerPays": {
          "currency": "USD",
          "issuer": "rvYAfWj5gh67oV6fW32ZzP3Aw4Eubs59B",
          "value": "1"
        },
        "index": "8DB3520FF9CB16A0EA955056C49115F8CFB03A587D0A4AFC844F1D220EFCE0B9",
        "owner_funds": "0.0670537912615556",
        "quality": "330.6364334177034"
      }
    },
    {
      "specification": {
        "direction": "buy",
        "quantity": {
          "currency": "USD",
          "value": "99.34014894048333",
          "counterparty": "rvYAfWj5gh67oV6fW32ZzP3Aw4Eubs59B"
        },
        "totalPrice": {
          "currency": "BTC",
          "value": "0.3",
          "counterparty": "rvYAfWj5gh67oV6fW32ZzP3Aw4Eubs59B"
        },
        "expirationTime": "2014-12-25T01:14:43.000Z"
      },
      "properties": {
        "maker": "raudnGKfTK23YKfnS7ixejHrqGERTYNFXk",
        "sequence": 110103,
        "makerExchangeRate": "331.1338298016111"
      },
      "data": {
        "Account": "raudnGKfTK23YKfnS7ixejHrqGERTYNFXk",
        "BookDirectory": "6EAB7C172DEFA430DBFAD120FDC373B5F5AF8B191649EC98570BC3A506FC016F",
        "BookNode": "0000000000000000",
        "Expiration": 472785283,
        "Flags": 131072,
        "LedgerEntryType": "Offer",
        "OwnerNode": "00000000000008F0",
        "PreviousTxnID": "77E763F1D02F58965CD1AD94F557B37A582FAC7760B71F391B856959836C2F7B",
        "PreviousTxnLgrSeq": 10713576,
        "Sequence": 110103,
        "TakerGets": {
          "currency": "BTC",
          "issuer": "rvYAfWj5gh67oV6fW32ZzP3Aw4Eubs59B",
          "value": "0.3"
        },
        "TakerPays": {
          "currency": "USD",
          "issuer": "rvYAfWj5gh67oV6fW32ZzP3Aw4Eubs59B",
          "value": "99.34014894048333"
        },
        "index": "9ECDFD31B28643FD3A54658398C5715D6DAD574F83F04529CB24765770F9084D",
        "owner_funds": "4.021116654525635",
        "quality": "331.1338298016111"
      }
    },
    {
      "specification": {
        "direction": "buy",
        "quantity": {
          "currency": "USD",
          "value": "268.754",
          "counterparty": "rvYAfWj5gh67oV6fW32ZzP3Aw4Eubs59B"
        },
        "totalPrice": {
          "currency": "BTC",
          "value": "0.8095",
          "counterparty": "rvYAfWj5gh67oV6fW32ZzP3Aw4Eubs59B"
        }
      },
      "properties": {
        "maker": "rPyYxUGK8L4dgEvjPs3aRc1B1jEiLr3Hx5",
        "sequence": 392,
        "makerExchangeRate": "332"
      },
      "state": {
        "fundedAmount": {
          "currency": "BTC",
          "value": "0.8078974385735969",
          "counterparty": "rvYAfWj5gh67oV6fW32ZzP3Aw4Eubs59B"
        },
        "priceOfFundedAmount": {
          "currency": "USD",
          "value": "268.2219496064341",
          "counterparty": "rvYAfWj5gh67oV6fW32ZzP3Aw4Eubs59B"
        }
      },
      "data": {
        "Account": "rPyYxUGK8L4dgEvjPs3aRc1B1jEiLr3Hx5",
        "BookDirectory": "6EAB7C172DEFA430DBFAD120FDC373B5F5AF8B191649EC98570BCB85BCA78000",
        "BookNode": "0000000000000000",
        "Flags": 131072,
        "LedgerEntryType": "Offer",
        "OwnerNode": "0000000000000000",
        "PreviousTxnID": "D22993C68C94ACE3F2FCE4A334EBEA98CC46DCA92886C12B5E5B4780B5E17D4E",
        "PreviousTxnLgrSeq": 10711938,
        "Sequence": 392,
        "TakerGets": {
          "currency": "BTC",
          "issuer": "rvYAfWj5gh67oV6fW32ZzP3Aw4Eubs59B",
          "value": "0.8095"
        },
        "TakerPays": {
          "currency": "USD",
          "issuer": "rvYAfWj5gh67oV6fW32ZzP3Aw4Eubs59B",
          "value": "268.754"
        },
        "index": "18B136E08EF50F0DEE8521EA22D16A950CD8B6DDF5F6E07C35F7FDDBBB09718D",
        "owner_funds": "0.8095132334507441",
        "quality": "332",
        "taker_gets_funded": {
          "currency": "BTC",
          "issuer": "rvYAfWj5gh67oV6fW32ZzP3Aw4Eubs59B",
          "value": "0.8078974385735969"
        },
        "taker_pays_funded": {
          "currency": "USD",
          "issuer": "rvYAfWj5gh67oV6fW32ZzP3Aw4Eubs59B",
          "value": "268.2219496064341"
        }
      }
    },
    {
      "specification": {
        "direction": "buy",
        "quantity": {
          "currency": "USD",
          "value": "152.0098333185607",
          "counterparty": "rvYAfWj5gh67oV6fW32ZzP3Aw4Eubs59B"
        },
        "totalPrice": {
          "currency": "BTC",
          "value": "0.4499999999999999",
          "counterparty": "rvYAfWj5gh67oV6fW32ZzP3Aw4Eubs59B"
        },
        "expirationTime": "2014-12-25T01:14:44.000Z"
      },
      "properties": {
        "maker": "raudnGKfTK23YKfnS7ixejHrqGERTYNFXk",
        "sequence": 110105,
        "makerExchangeRate": "337.7996295968016"
      },
      "data": {
        "Account": "raudnGKfTK23YKfnS7ixejHrqGERTYNFXk",
        "BookDirectory": "6EAB7C172DEFA430DBFAD120FDC373B5F5AF8B191649EC98570C00450D461510",
        "BookNode": "0000000000000000",
        "Expiration": 472785284,
        "Flags": 131072,
        "LedgerEntryType": "Offer",
        "OwnerNode": "00000000000008F0",
        "PreviousTxnID": "1F4D9D859D9AABA888C0708A572B38919A3AEF2C8C1F5A13F58F44C92E5FF3FB",
        "PreviousTxnLgrSeq": 10713576,
        "Sequence": 110105,
        "TakerGets": {
          "currency": "BTC",
          "issuer": "rvYAfWj5gh67oV6fW32ZzP3Aw4Eubs59B",
          "value": "0.4499999999999999"
        },
        "TakerPays": {
          "currency": "USD",
          "issuer": "rvYAfWj5gh67oV6fW32ZzP3Aw4Eubs59B",
          "value": "152.0098333185607"
        },
        "index": "9F380E0B39E2AF8AA9608C3E39A5A8628E6D0F44385C6D12BE06F4FEC8D83351",
        "quality": "337.7996295968016"
      }
    },
    {
      "specification": {
        "direction": "buy",
        "quantity": {
          "currency": "USD",
          "value": "1.308365894430151",
          "counterparty": "rvYAfWj5gh67oV6fW32ZzP3Aw4Eubs59B"
        },
        "totalPrice": {
          "currency": "BTC",
          "value": "0.003768001830745216",
          "counterparty": "rvYAfWj5gh67oV6fW32ZzP3Aw4Eubs59B"
        }
      },
      "properties": {
        "maker": "rDbsCJr5m8gHDCNEHCZtFxcXHsD4S9jH83",
        "sequence": 110061,
        "makerExchangeRate": "347.2306949944844"
      },
      "data": {
        "Account": "rDbsCJr5m8gHDCNEHCZtFxcXHsD4S9jH83",
        "BookDirectory": "6EAB7C172DEFA430DBFAD120FDC373B5F5AF8B191649EC98570C560B764D760C",
        "BookNode": "0000000000000000",
        "Flags": 131072,
        "LedgerEntryType": "Offer",
        "OwnerNode": "0000000000000001",
        "PreviousTxnID": "9A0B6B76F0D86614F965A2FFCC8859D8607F4E424351D4CFE2FBE24510F93F25",
        "PreviousTxnLgrSeq": 10708382,
        "Sequence": 110061,
        "TakerGets": {
          "currency": "BTC",
          "issuer": "rvYAfWj5gh67oV6fW32ZzP3Aw4Eubs59B",
          "value": "0.003768001830745216"
        },
        "TakerPays": {
          "currency": "USD",
          "issuer": "rvYAfWj5gh67oV6fW32ZzP3Aw4Eubs59B",
          "value": "1.308365894430151"
        },
        "index": "B971769686CE1B9139502770158A4E7C011CFF8E865E5AAE5428E23AAA0E146D",
        "owner_funds": "0.2229210189326514",
        "quality": "347.2306949944844"
      }
    },
    {
      "specification": {
        "direction": "buy",
        "quantity": {
          "currency": "USD",
          "value": "176.3546101589987",
          "counterparty": "rvYAfWj5gh67oV6fW32ZzP3Aw4Eubs59B"
        },
        "totalPrice": {
          "currency": "BTC",
          "value": "0.5",
          "counterparty": "rvYAfWj5gh67oV6fW32ZzP3Aw4Eubs59B"
        },
        "expirationTime": "2014-12-25T00:41:38.000Z"
      },
      "properties": {
        "maker": "rDVBvAQScXrGRGnzrxRrcJPeNLeLeUTAqE",
        "sequence": 35788,
        "makerExchangeRate": "352.7092203179974"
      },
      "data": {
        "Account": "rDVBvAQScXrGRGnzrxRrcJPeNLeLeUTAqE",
        "BookDirectory": "6EAB7C172DEFA430DBFAD120FDC373B5F5AF8B191649EC98570C87DF25DC4FC6",
        "BookNode": "0000000000000000",
        "Expiration": 472783298,
        "Flags": 131072,
        "LedgerEntryType": "Offer",
        "OwnerNode": "00000000000003D2",
        "PreviousTxnID": "E5F9A10F29A4BB3634D5A84FC96931E17267B58E0D2D5ADE24FFB751E52ADB9E",
        "PreviousTxnLgrSeq": 10713533,
        "Sequence": 35788,
        "TakerGets": {
          "currency": "BTC",
          "issuer": "rvYAfWj5gh67oV6fW32ZzP3Aw4Eubs59B",
          "value": "0.5"
        },
        "TakerPays": {
          "currency": "USD",
          "issuer": "rvYAfWj5gh67oV6fW32ZzP3Aw4Eubs59B",
          "value": "176.3546101589987"
        },
        "index": "D2CB71038AD0ECAF4B5FF0A953AD1257225D0071E6F3AF9ADE67F05590B45C6E",
        "owner_funds": "6.617688680663627",
        "quality": "352.7092203179974"
      }
    },
    {
      "specification": {
        "direction": "buy",
        "quantity": {
          "currency": "USD",
          "value": "179.48",
          "counterparty": "rvYAfWj5gh67oV6fW32ZzP3Aw4Eubs59B"
        },
        "totalPrice": {
          "currency": "BTC",
          "value": "0.5",
          "counterparty": "rvYAfWj5gh67oV6fW32ZzP3Aw4Eubs59B"
        }
      },
      "properties": {
        "maker": "rN6jbxx4H6NxcnmkzBxQnbCWLECNKrgSSf",
        "sequence": 491,
        "makerExchangeRate": "358.96"
      },
      "state": {
        "fundedAmount": {
          "currency": "BTC",
          "value": "0.499001996007984",
          "counterparty": "rvYAfWj5gh67oV6fW32ZzP3Aw4Eubs59B"
        },
        "priceOfFundedAmount": {
          "currency": "USD",
          "value": "179.1217564870259",
          "counterparty": "rvYAfWj5gh67oV6fW32ZzP3Aw4Eubs59B"
        }
      },
      "data": {
        "Account": "rN6jbxx4H6NxcnmkzBxQnbCWLECNKrgSSf",
        "BookDirectory": "6EAB7C172DEFA430DBFAD120FDC373B5F5AF8B191649EC98570CC0B8E0E2C000",
        "BookNode": "0000000000000000",
        "Flags": 131072,
        "LedgerEntryType": "Offer",
        "OwnerNode": "0000000000000000",
        "PreviousTxnID": "2E16ACFEAC2306E3B3483D445787F3496FACF9504F7A5E909620C1A73E2EDE54",
        "PreviousTxnLgrSeq": 10558020,
        "Sequence": 491,
        "TakerGets": {
          "currency": "BTC",
          "issuer": "rvYAfWj5gh67oV6fW32ZzP3Aw4Eubs59B",
          "value": "0.5"
        },
        "TakerPays": {
          "currency": "USD",
          "issuer": "rvYAfWj5gh67oV6fW32ZzP3Aw4Eubs59B",
          "value": "179.48"
        },
        "index": "DA853913C8013C9471957349EDAEE4DF4846833B8CCB92008E2A8994E37BEF0D",
        "owner_funds": "0.5",
        "quality": "358.96",
        "taker_gets_funded": {
          "currency": "BTC",
          "issuer": "rvYAfWj5gh67oV6fW32ZzP3Aw4Eubs59B",
          "value": "0.499001996007984"
        },
        "taker_pays_funded": {
          "currency": "USD",
          "issuer": "rvYAfWj5gh67oV6fW32ZzP3Aw4Eubs59B",
          "value": "179.1217564870259"
        }
      }
    },
    {
      "specification": {
        "direction": "buy",
        "quantity": {
          "currency": "USD",
          "value": "288.7710263794967",
          "counterparty": "rvYAfWj5gh67oV6fW32ZzP3Aw4Eubs59B"
        },
        "totalPrice": {
          "currency": "BTC",
          "value": "0.8",
          "counterparty": "rvYAfWj5gh67oV6fW32ZzP3Aw4Eubs59B"
        },
        "expirationTime": "2014-12-25T00:41:39.000Z"
      },
      "properties": {
        "maker": "rDVBvAQScXrGRGnzrxRrcJPeNLeLeUTAqE",
        "sequence": 35789,
        "makerExchangeRate": "360.9637829743709"
      },
      "data": {
        "Account": "rDVBvAQScXrGRGnzrxRrcJPeNLeLeUTAqE",
        "BookDirectory": "6EAB7C172DEFA430DBFAD120FDC373B5F5AF8B191649EC98570CD2F24C9C145D",
        "BookNode": "0000000000000000",
        "Expiration": 472783299,
        "Flags": 131072,
        "LedgerEntryType": "Offer",
        "OwnerNode": "00000000000003D2",
        "PreviousTxnID": "B1B12E47043B4260223A2C4240D19E93526B55B1DB38DEED335DACE7C04FEB23",
        "PreviousTxnLgrSeq": 10713534,
        "Sequence": 35789,
        "TakerGets": {
          "currency": "BTC",
          "issuer": "rvYAfWj5gh67oV6fW32ZzP3Aw4Eubs59B",
          "value": "0.8"
        },
        "TakerPays": {
          "currency": "USD",
          "issuer": "rvYAfWj5gh67oV6fW32ZzP3Aw4Eubs59B",
          "value": "288.7710263794967"
        },
        "index": "B89AD580E908F7337CCBB47A0BAAC6417EF13AC3465E34E8B7DD3BED016EA833",
        "quality": "360.9637829743709"
      }
    },
    {
      "specification": {
        "direction": "buy",
        "quantity": {
          "currency": "USD",
          "value": "182.9814890090516",
          "counterparty": "rvYAfWj5gh67oV6fW32ZzP3Aw4Eubs59B"
        },
        "totalPrice": {
          "currency": "BTC",
          "value": "0.5",
          "counterparty": "rvYAfWj5gh67oV6fW32ZzP3Aw4Eubs59B"
        }
      },
      "properties": {
        "maker": "rUeCeioKJkbYhv4mRGuAbZpPcqkMCoYq6N",
        "sequence": 5255,
        "makerExchangeRate": "365.9629780181032"
      },
      "state": {
        "fundedAmount": {
          "currency": "BTC",
          "value": "0.2254411038203033",
          "counterparty": "rvYAfWj5gh67oV6fW32ZzP3Aw4Eubs59B"
        },
        "priceOfFundedAmount": {
          "currency": "USD",
          "value": "82.50309772176658",
          "counterparty": "rvYAfWj5gh67oV6fW32ZzP3Aw4Eubs59B"
        }
      },
      "data": {
        "Account": "rUeCeioKJkbYhv4mRGuAbZpPcqkMCoYq6N",
        "BookDirectory": "6EAB7C172DEFA430DBFAD120FDC373B5F5AF8B191649EC98570D0069F50EA028",
        "BookNode": "0000000000000000",
        "Flags": 0,
        "LedgerEntryType": "Offer",
        "OwnerNode": "0000000000000012",
        "PreviousTxnID": "F0E8ABF07F83DF0B5EF5B417E8E29A45A5503BA8F26FBC86447CC6B1FAD6A1C4",
        "PreviousTxnLgrSeq": 10447672,
        "Sequence": 5255,
        "TakerGets": {
          "currency": "BTC",
          "issuer": "rvYAfWj5gh67oV6fW32ZzP3Aw4Eubs59B",
          "value": "0.5"
        },
        "TakerPays": {
          "currency": "USD",
          "issuer": "rvYAfWj5gh67oV6fW32ZzP3Aw4Eubs59B",
          "value": "182.9814890090516"
        },
        "index": "D652DCE4B19C6CB43912651D3A975371D3B2A16A034EDF07BC11BF721AEF94A4",
        "owner_funds": "0.225891986027944",
        "quality": "365.9629780181032",
        "taker_gets_funded": {
          "currency": "BTC",
          "issuer": "rvYAfWj5gh67oV6fW32ZzP3Aw4Eubs59B",
          "value": "0.2254411038203033"
        },
        "taker_pays_funded": {
          "currency": "USD",
          "issuer": "rvYAfWj5gh67oV6fW32ZzP3Aw4Eubs59B",
          "value": "82.50309772176658"
        }
      }
    }
  ],
  "asks": [
    {
      "specification": {
        "direction": "sell",
        "quantity": {
          "currency": "USD",
          "value": "3205.1",
          "counterparty": "rvYAfWj5gh67oV6fW32ZzP3Aw4Eubs59B"
        },
        "totalPrice": {
          "currency": "BTC",
          "value": "10",
          "counterparty": "rvYAfWj5gh67oV6fW32ZzP3Aw4Eubs59B"
        }
      },
      "properties": {
        "maker": "r49y2xKuKVG2dPkNHgWQAV61cjxk8gryjQ",
        "sequence": 434,
        "makerExchangeRate": "0.003120027456241615"
      },
      "data": {
        "Account": "r49y2xKuKVG2dPkNHgWQAV61cjxk8gryjQ",
        "BookDirectory": "20294C923E80A51B487EB9547B3835FD483748B170D2D0A4520B15A60037FFCF",
        "BookNode": "0000000000000000",
        "Flags": 0,
        "LedgerEntryType": "Offer",
        "OwnerNode": "0000000000000000",
        "PreviousTxnID": "544932DC56D72E845AF2B738821FE07865E32EC196270678AB0D947F54E9F49F",
        "PreviousTxnLgrSeq": 10679000,
        "Sequence": 434,
        "TakerGets": {
          "currency": "USD",
          "issuer": "rvYAfWj5gh67oV6fW32ZzP3Aw4Eubs59B",
          "value": "3205.1"
        },
        "TakerPays": {
          "currency": "BTC",
          "issuer": "rvYAfWj5gh67oV6fW32ZzP3Aw4Eubs59B",
          "value": "10"
        },
        "index": "CE457115A4ADCC8CB351B3E35A0851E48DE16605C23E305017A9B697B156DE5A",
        "owner_funds": "41952.95917199965",
        "quality": "0.003120027456241615"
      }
    },
    {
      "specification": {
        "direction": "sell",
        "quantity": {
          "currency": "USD",
          "value": "1599.063669386278",
          "counterparty": "rvYAfWj5gh67oV6fW32ZzP3Aw4Eubs59B"
        },
        "totalPrice": {
          "currency": "BTC",
          "value": "4.99707396683212",
          "counterparty": "rvYAfWj5gh67oV6fW32ZzP3Aw4Eubs59B"
        }
      },
      "properties": {
        "maker": "rDYCRhpahKEhCFV25xScg67Bwf4W9sTYAm",
        "sequence": 233,
        "makerExchangeRate": "0.003125"
      },
      "data": {
        "Account": "rDYCRhpahKEhCFV25xScg67Bwf4W9sTYAm",
        "BookDirectory": "20294C923E80A51B487EB9547B3835FD483748B170D2D0A4520B1A2BC2EC5000",
        "BookNode": "0000000000000000",
        "Flags": 0,
        "LedgerEntryType": "Offer",
        "OwnerNode": "0000000000000000",
        "PreviousTxnID": "F68F9658AB3D462FEB027E6C380F054BC6D2514B43EC3C6AD46EE19C59BF1CC3",
        "PreviousTxnLgrSeq": 10704238,
        "Sequence": 233,
        "TakerGets": {
          "currency": "USD",
          "issuer": "rvYAfWj5gh67oV6fW32ZzP3Aw4Eubs59B",
          "value": "1599.063669386278"
        },
        "TakerPays": {
          "currency": "BTC",
          "issuer": "rvYAfWj5gh67oV6fW32ZzP3Aw4Eubs59B",
          "value": "4.99707396683212"
        },
        "index": "BF14FBB305159DBCAEA91B7E848408F5B559A91B160EBCB6D244958A6A16EA6B",
        "owner_funds": "3169.910902910102",
        "quality": "0.003125"
      }
    },
    {
      "specification": {
        "direction": "sell",
        "quantity": {
          "currency": "USD",
          "value": "143.1050962074379",
          "counterparty": "rvYAfWj5gh67oV6fW32ZzP3Aw4Eubs59B"
        },
        "totalPrice": {
          "currency": "BTC",
          "value": "0.4499999999999999",
          "counterparty": "rvYAfWj5gh67oV6fW32ZzP3Aw4Eubs59B"
        },
        "expirationTime": "2014-12-25T01:14:44.000Z"
      },
      "properties": {
        "maker": "raudnGKfTK23YKfnS7ixejHrqGERTYNFXk",
        "sequence": 110104,
        "makerExchangeRate": "0.003144542101755081"
      },
      "state": {
        "fundedAmount": {
          "currency": "USD",
          "value": "0",
          "counterparty": "rvYAfWj5gh67oV6fW32ZzP3Aw4Eubs59B"
        },
        "priceOfFundedAmount": {
          "currency": "BTC",
          "value": "0",
          "counterparty": "rvYAfWj5gh67oV6fW32ZzP3Aw4Eubs59B"
        }
      },
      "data": {
        "Account": "raudnGKfTK23YKfnS7ixejHrqGERTYNFXk",
        "BookDirectory": "20294C923E80A51B487EB9547B3835FD483748B170D2D0A4520B2BF1C2F4D4C9",
        "BookNode": "0000000000000000",
        "Expiration": 472785284,
        "Flags": 0,
        "LedgerEntryType": "Offer",
        "OwnerNode": "00000000000008F0",
        "PreviousTxnID": "446410E1CD718AC01929DD16B558FCF6B3A7B8BF208C420E67A280C089C5C59B",
        "PreviousTxnLgrSeq": 10713576,
        "Sequence": 110104,
        "TakerGets": {
          "currency": "USD",
          "issuer": "rvYAfWj5gh67oV6fW32ZzP3Aw4Eubs59B",
          "value": "143.1050962074379"
        },
        "TakerPays": {
          "currency": "BTC",
          "issuer": "rvYAfWj5gh67oV6fW32ZzP3Aw4Eubs59B",
          "value": "0.4499999999999999"
        },
        "index": "67924B0EAA15784CC00CCD5FDD655EE2D6D2AE40341776B5F14E52341E7FC73E",
        "owner_funds": "0",
        "quality": "0.003144542101755081",
        "taker_gets_funded": {
          "currency": "USD",
          "issuer": "rvYAfWj5gh67oV6fW32ZzP3Aw4Eubs59B",
          "value": "0"
        },
        "taker_pays_funded": {
          "currency": "BTC",
          "issuer": "rvYAfWj5gh67oV6fW32ZzP3Aw4Eubs59B",
          "value": "0"
        }
      }
    },
    {
      "specification": {
        "direction": "sell",
        "quantity": {
          "currency": "USD",
          "value": "254.329207354604",
          "counterparty": "rvYAfWj5gh67oV6fW32ZzP3Aw4Eubs59B"
        },
        "totalPrice": {
          "currency": "BTC",
          "value": "0.8",
          "counterparty": "rvYAfWj5gh67oV6fW32ZzP3Aw4Eubs59B"
        },
        "expirationTime": "2014-12-24T21:44:11.000Z"
      },
      "properties": {
        "maker": "rDVBvAQScXrGRGnzrxRrcJPeNLeLeUTAqE",
        "sequence": 35625,
        "makerExchangeRate": "0.003145529403882357"
      },
      "state": {
        "fundedAmount": {
          "currency": "USD",
          "value": "0",
          "counterparty": "rvYAfWj5gh67oV6fW32ZzP3Aw4Eubs59B"
        },
        "priceOfFundedAmount": {
          "currency": "BTC",
          "value": "0",
          "counterparty": "rvYAfWj5gh67oV6fW32ZzP3Aw4Eubs59B"
        }
      },
      "data": {
        "Account": "rDVBvAQScXrGRGnzrxRrcJPeNLeLeUTAqE",
        "BookDirectory": "20294C923E80A51B487EB9547B3835FD483748B170D2D0A4520B2CD7A2BFBB75",
        "BookNode": "0000000000000000",
        "Expiration": 472772651,
        "Flags": 0,
        "LedgerEntryType": "Offer",
        "OwnerNode": "00000000000003CD",
        "PreviousTxnID": "D49164AB68DDA3AEC9DFCC69A35685C4F532B5C231D3C1D25FEA7D5D0224FB84",
        "PreviousTxnLgrSeq": 10711128,
        "Sequence": 35625,
        "TakerGets": {
          "currency": "USD",
          "issuer": "rvYAfWj5gh67oV6fW32ZzP3Aw4Eubs59B",
          "value": "254.329207354604"
        },
        "TakerPays": {
          "currency": "BTC",
          "issuer": "rvYAfWj5gh67oV6fW32ZzP3Aw4Eubs59B",
          "value": "0.8"
        },
        "index": "567BF2825173E3FB28FC94E436B6EB30D9A415FC2335E6D25CDE1BE47B25D120",
        "owner_funds": "0",
        "quality": "0.003145529403882357",
        "taker_gets_funded": {
          "currency": "USD",
          "issuer": "rvYAfWj5gh67oV6fW32ZzP3Aw4Eubs59B",
          "value": "0"
        },
        "taker_pays_funded": {
          "currency": "BTC",
          "issuer": "rvYAfWj5gh67oV6fW32ZzP3Aw4Eubs59B",
          "value": "0"
        }
      }
    },
    {
      "specification": {
        "direction": "sell",
        "quantity": {
          "currency": "USD",
          "value": "390.4979",
          "counterparty": "rvYAfWj5gh67oV6fW32ZzP3Aw4Eubs59B"
        },
        "totalPrice": {
          "currency": "BTC",
          "value": "1.23231134568807",
          "counterparty": "rvYAfWj5gh67oV6fW32ZzP3Aw4Eubs59B"
        }
      },
      "properties": {
        "maker": "rwBYyfufTzk77zUSKEu4MvixfarC35av1J",
        "sequence": 387756,
        "makerExchangeRate": "0.003155743848271834"
      },
      "data": {
        "Account": "rwBYyfufTzk77zUSKEu4MvixfarC35av1J",
        "BookDirectory": "20294C923E80A51B487EB9547B3835FD483748B170D2D0A4520B3621DF140FDA",
        "BookNode": "0000000000000000",
        "Flags": 0,
        "LedgerEntryType": "Offer",
        "OwnerNode": "0000000000000008",
        "PreviousTxnID": "2E371E2B287C8A9FBB3424E4204B17AD9FA1BAA9F3B33C7D2261E3B038AFF083",
        "PreviousTxnLgrSeq": 10716291,
        "Sequence": 387756,
        "TakerGets": {
          "currency": "USD",
          "issuer": "rvYAfWj5gh67oV6fW32ZzP3Aw4Eubs59B",
          "value": "390.4979"
        },
        "TakerPays": {
          "currency": "BTC",
          "issuer": "rvYAfWj5gh67oV6fW32ZzP3Aw4Eubs59B",
          "value": "1.23231134568807"
        },
        "index": "8CA23E55BF9F46AC7E803D3DB40FD03225EFCA66650D4CF0CBDD28A7CCDC8400",
        "owner_funds": "5704.824764087842",
        "quality": "0.003155743848271834"
      }
    },
    {
      "specification": {
        "direction": "sell",
        "quantity": {
          "currency": "USD",
          "value": "1",
          "counterparty": "rvYAfWj5gh67oV6fW32ZzP3Aw4Eubs59B"
        },
        "totalPrice": {
          "currency": "BTC",
          "value": "0.003160328237957649",
          "counterparty": "rvYAfWj5gh67oV6fW32ZzP3Aw4Eubs59B"
        }
      },
      "properties": {
        "maker": "rwjsRktX1eguUr1pHTffyHnC4uyrvX58V1",
        "sequence": 208927,
        "makerExchangeRate": "0.003160328237957649"
      },
      "data": {
        "Account": "rwjsRktX1eguUr1pHTffyHnC4uyrvX58V1",
        "BookDirectory": "20294C923E80A51B487EB9547B3835FD483748B170D2D0A4520B3A4D41FF4211",
        "BookNode": "0000000000000000",
        "Flags": 0,
        "LedgerEntryType": "Offer",
        "OwnerNode": "0000000000000000",
        "PreviousTxnID": "91763FA7089C63CC4D5D14CBA6A5A5BF7ECE949B0D34F00FD35E733AF9F05AF1",
        "PreviousTxnLgrSeq": 10716292,
        "Sequence": 208927,
        "TakerGets": {
          "currency": "USD",
          "issuer": "rvYAfWj5gh67oV6fW32ZzP3Aw4Eubs59B",
          "value": "1"
        },
        "TakerPays": {
          "currency": "BTC",
          "issuer": "rvYAfWj5gh67oV6fW32ZzP3Aw4Eubs59B",
          "value": "0.003160328237957649"
        },
        "index": "7206866E39D9843623EE79E570242753DEE3C597F3856AEFB4631DD5AD8B0557",
        "owner_funds": "45.55665106096075",
        "quality": "0.003160328237957649"
      }
    },
    {
      "specification": {
        "direction": "sell",
        "quantity": {
          "currency": "USD",
          "value": "4725",
          "counterparty": "rvYAfWj5gh67oV6fW32ZzP3Aw4Eubs59B"
        },
        "totalPrice": {
          "currency": "BTC",
          "value": "15",
          "counterparty": "rvYAfWj5gh67oV6fW32ZzP3Aw4Eubs59B"
        }
      },
      "properties": {
        "maker": "r49y2xKuKVG2dPkNHgWQAV61cjxk8gryjQ",
        "sequence": 429,
        "makerExchangeRate": "0.003174603174603175"
      },
      "data": {
        "Account": "r49y2xKuKVG2dPkNHgWQAV61cjxk8gryjQ",
        "BookDirectory": "20294C923E80A51B487EB9547B3835FD483748B170D2D0A4520B4748E68669A7",
        "BookNode": "0000000000000000",
        "Flags": 0,
        "LedgerEntryType": "Offer",
        "OwnerNode": "0000000000000000",
        "PreviousTxnID": "3B3CF6FF1A336335E78513CF77AFD3A784ACDD7B1B4D3F1F16E22957A060BFAE",
        "PreviousTxnLgrSeq": 10639969,
        "Sequence": 429,
        "TakerGets": {
          "currency": "USD",
          "issuer": "rvYAfWj5gh67oV6fW32ZzP3Aw4Eubs59B",
          "value": "4725"
        },
        "TakerPays": {
          "currency": "BTC",
          "issuer": "rvYAfWj5gh67oV6fW32ZzP3Aw4Eubs59B",
          "value": "15"
        },
        "index": "42894809370C7E6B23498EF8E22AD4B05F02B94F08E6983357A51EA96A95FF7F",
        "quality": "0.003174603174603175"
      }
    },
    {
      "specification": {
        "direction": "sell",
        "quantity": {
          "currency": "USD",
          "value": "1.24252537879871",
          "counterparty": "rvYAfWj5gh67oV6fW32ZzP3Aw4Eubs59B"
        },
        "totalPrice": {
          "currency": "BTC",
          "value": "0.003967400879423823",
          "counterparty": "rvYAfWj5gh67oV6fW32ZzP3Aw4Eubs59B"
        }
      },
      "properties": {
        "maker": "rDbsCJr5m8gHDCNEHCZtFxcXHsD4S9jH83",
        "sequence": 110099,
        "makerExchangeRate": "0.003193013959408667"
      },
      "data": {
        "Account": "rDbsCJr5m8gHDCNEHCZtFxcXHsD4S9jH83",
        "BookDirectory": "20294C923E80A51B487EB9547B3835FD483748B170D2D0A4520B58077ED03C1B",
        "BookNode": "0000000000000000",
        "Flags": 131072,
        "LedgerEntryType": "Offer",
        "OwnerNode": "0000000000000001",
        "PreviousTxnID": "98F3F2D02D3BB0AEAC09EECCF2F24BBE5E1AB2C71C40D7BD0A5199E12541B6E2",
        "PreviousTxnLgrSeq": 10715839,
        "Sequence": 110099,
        "TakerGets": {
          "currency": "USD",
          "issuer": "rvYAfWj5gh67oV6fW32ZzP3Aw4Eubs59B",
          "value": "1.24252537879871"
        },
        "TakerPays": {
          "currency": "BTC",
          "issuer": "rvYAfWj5gh67oV6fW32ZzP3Aw4Eubs59B",
          "value": "0.003967400879423823"
        },
        "index": "F4404D6547149419D3607F81D7080979FBB3AFE2661F9A933E2F6C07AC1D1F6D",
        "owner_funds": "73.52163803897041",
        "quality": "0.003193013959408667"
      }
    },
    {
      "specification": {
        "direction": "sell",
        "quantity": {
          "currency": "USD",
          "value": "496.5429474010489",
          "counterparty": "rvYAfWj5gh67oV6fW32ZzP3Aw4Eubs59B"
        },
        "totalPrice": {
          "currency": "BTC",
          "value": "1.6",
          "counterparty": "rvYAfWj5gh67oV6fW32ZzP3Aw4Eubs59B"
        },
        "expirationTime": "2014-12-24T21:44:12.000Z"
      },
      "properties": {
        "maker": "rDVBvAQScXrGRGnzrxRrcJPeNLeLeUTAqE",
        "sequence": 35627,
        "makerExchangeRate": "0.003222279177208227"
      },
      "state": {
        "fundedAmount": {
          "currency": "USD",
          "value": "0",
          "counterparty": "rvYAfWj5gh67oV6fW32ZzP3Aw4Eubs59B"
        },
        "priceOfFundedAmount": {
          "currency": "BTC",
          "value": "0",
          "counterparty": "rvYAfWj5gh67oV6fW32ZzP3Aw4Eubs59B"
        }
      },
      "data": {
        "Account": "rDVBvAQScXrGRGnzrxRrcJPeNLeLeUTAqE",
        "BookDirectory": "20294C923E80A51B487EB9547B3835FD483748B170D2D0A4520B72A555B981A3",
        "BookNode": "0000000000000000",
        "Expiration": 472772652,
        "Flags": 0,
        "LedgerEntryType": "Offer",
        "OwnerNode": "00000000000003CD",
        "PreviousTxnID": "146C8DBB047BAAFAE5B8C8DECCCDACD9DFCD7A464E5AB273230FF975E9B83CF7",
        "PreviousTxnLgrSeq": 10711128,
        "Sequence": 35627,
        "TakerGets": {
          "currency": "USD",
          "issuer": "rvYAfWj5gh67oV6fW32ZzP3Aw4Eubs59B",
          "value": "496.5429474010489"
        },
        "TakerPays": {
          "currency": "BTC",
          "issuer": "rvYAfWj5gh67oV6fW32ZzP3Aw4Eubs59B",
          "value": "1.6"
        },
        "index": "50CAA04E81D0009115B61C132FC9887FA9E5336E0CB8A2E7D3280ADBF6ABC043",
        "quality": "0.003222279177208227",
        "taker_gets_funded": {
          "currency": "USD",
          "issuer": "rvYAfWj5gh67oV6fW32ZzP3Aw4Eubs59B",
          "value": "0"
        },
        "taker_pays_funded": {
          "currency": "BTC",
          "issuer": "rvYAfWj5gh67oV6fW32ZzP3Aw4Eubs59B",
          "value": "0"
        }
      }
    },
    {
      "specification": {
        "direction": "sell",
        "quantity": {
          "currency": "USD",
          "value": "3103",
          "counterparty": "rvYAfWj5gh67oV6fW32ZzP3Aw4Eubs59B"
        },
        "totalPrice": {
          "currency": "BTC",
          "value": "10",
          "counterparty": "rvYAfWj5gh67oV6fW32ZzP3Aw4Eubs59B"
        }
      },
      "properties": {
        "maker": "r49y2xKuKVG2dPkNHgWQAV61cjxk8gryjQ",
        "sequence": 431,
        "makerExchangeRate": "0.003222687721559781"
      },
      "data": {
        "Account": "r49y2xKuKVG2dPkNHgWQAV61cjxk8gryjQ",
        "BookDirectory": "20294C923E80A51B487EB9547B3835FD483748B170D2D0A4520B730474DD96E5",
        "BookNode": "0000000000000000",
        "Flags": 0,
        "LedgerEntryType": "Offer",
        "OwnerNode": "0000000000000000",
        "PreviousTxnID": "624F9ADA85EC3BE845EAC075B47E01E4F89288EAF27823C715777B3DFFB21F24",
        "PreviousTxnLgrSeq": 10639989,
        "Sequence": 431,
        "TakerGets": {
          "currency": "USD",
          "issuer": "rvYAfWj5gh67oV6fW32ZzP3Aw4Eubs59B",
          "value": "3103"
        },
        "TakerPays": {
          "currency": "BTC",
          "issuer": "rvYAfWj5gh67oV6fW32ZzP3Aw4Eubs59B",
          "value": "10"
        },
        "index": "8A319A496288228AD9CAD74375E32FA81805C56A9AD84798A26756A8B3F9EE23",
        "quality": "0.003222687721559781"
      }
    }
  ]
}
```


## getSettings

`getSettings(address: string, options: Object): Promise<Object>`

Returns settings for the specified account. Note: For account data that is not modifiable by the user, see [getAccountInfo](#getaccountinfo).

### Parameters

Name | Type | Description
---- | ---- | -----------
address | [address](#address) | The address of the account to get the settings of.
options | object | *Optional* Options that affect what to return.
*options.* ledgerVersion | integer | *Optional* Get the settings as of this historical ledger version.
*options.* ledgerVersion | string | *Optional* Get the settings as of this historical ledger version.

### Return Value

This method returns a promise that resolves with an array of objects with the following structure (Note: all fields are optional as they will not be shown if they are set to their default value):

Name | Type | Description
---- | ---- | -----------
defaultRipple | boolean | *Optional* Enable [rippling](https://ripple.com/build/understanding-the-noripple-flag/) on this account’s trust lines by default. (New in [rippled 0.27.3](https://github.com/ripple/rippled/releases/tag/0.27.3))
depositAuth | boolean | *Optional* Enable [Deposit Authorization](https://ripple.com/build/deposit-authorization/) on this account. If set, transactions cannot send value of any kind to this account unless the sender of those transactions is the account itself. (Requires the [DepositAuth amendment](https://ripple.com/build/known-amendments/#depositauth))
disableMasterKey | boolean | *Optional* Disallows use of the master key to sign transactions for this account.
disallowIncomingXRP | boolean | *Optional* Indicates that client applications should not send XRP to this account. Not enforced by rippled.
domain | string | *Optional*  The domain that owns this account, as a hexadecimal string representing the ASCII for the domain in lowercase.
emailHash | string,null | *Optional* Hash of an email address to be used for generating an avatar image. Conventionally, clients use Gravatar to display this image. Use `null` to clear.
enableTransactionIDTracking | boolean | *Optional* Track the ID of this account’s most recent transaction.
globalFreeze | boolean | *Optional* Freeze all assets issued by this account.
memos | [memos](#transaction-memos) | *Optional* Array of memos to attach to the transaction.
messageKey | string | *Optional* Public key for sending encrypted messages to this account. Conventionally, it should be a secp256k1 key, the same encryption that is used by the rest of Ripple.
noFreeze | boolean | *Optional* Permanently give up the ability to freeze individual trust lines. This flag can never be disabled after being enabled.
passwordSpent | boolean | *Optional* Indicates that the account has used its free SetRegularKey transaction.
regularKey | [address](#address),null | *Optional* The public key of a new keypair, to use as the regular key to this account, as a base-58-encoded string in the same format as an account address. Use `null` to remove the regular key.
requireAuthorization | boolean | *Optional* If set, this account must individually approve other users in order for those users to hold this account’s issuances.
requireDestinationTag | boolean | *Optional* Requires incoming payments to specify a destination tag.
signers | object | *Optional* Settings that determine what sets of accounts can be used to sign a transaction on behalf of this account using multisigning.
*signers.* threshold | integer | A target number for the signer weights. A multi-signature from this list is valid only if the sum weights of the signatures provided is equal or greater than this value. To delete the signers setting, use the value `0`.
*signers.* weights | array | Weights of signatures for each signer.
*signers.* weights[] | object | An association of an address and a weight.
*signers.weights[].* address | [address](#address) | A Ripple account address
*signers.weights[].* weight | integer | The weight that the signature of this account counts as towards the threshold.
transferRate | number,null | *Optional*  The fee to charge when users transfer this account’s issuances, as the decimal amount that must be sent to deliver 1 unit. Has precision up to 9 digits beyond the decimal point. Use `null` to set no fee.

### Example

```javascript
const address = 'r9cZA1mLK5R5Am25ArfXFmqgNwjZgnfk59';
return api.getSettings(address).then(settings =>
  {/* ... */});
```


```json
{
  "requireDestinationTag": true,
  "disallowIncomingXRP": true,
  "emailHash": "23463B99B62A72F26ED677CC556C44E8",
  "domain": "example.com",
  "transferRate": 1.002,
  "signers": {
    "threshold": 3,
    "weights": [
      {
        "address": "rpHit3GvUR1VSGh2PXcaaZKEEUnCVxWU2i",
        "weight": 1
      }, {
        "address": "rN4oCm1c6BQz6nru83H52FBSpNbC9VQcRc",
        "weight": 1
      }, {
        "address": "rJ8KhCi67VgbapiKCQN3r1ZA6BMUxUvvnD",
        "weight": 1
      }
    ]
  }
}
```


## getAccountInfo

`getAccountInfo(address: string, options: Object): Promise<Object>`

Returns information for the specified account. Note: For account data that is modifiable by the user, see [getSettings](#getsettings).

### Parameters

Name | Type | Description
---- | ---- | -----------
address | [address](#address) | The address of the account to get the account info of.
options | object | *Optional* Options that affect what to return.
*options.* ledgerVersion | integer | *Optional* Get the account info as of this historical ledger version.
*options.* ledgerVersion | string | *Optional* Get the account info as of this historical ledger version.

### Return Value

This method returns a promise that resolves with an object with the following structure:

Name | Type | Description
---- | ---- | -----------
sequence | [sequence](#account-sequence-number) | The next (smallest unused) sequence number for this account.
xrpBalance | [value](#value) | The XRP balance owned by the account.
ownerCount | integer | Number of other ledger entries (specifically, trust lines and offers) attributed to this account. This is used to calculate the total reserve required to use the account.
previousAffectingTransactionID | string | Hash value representing the most recent transaction that affected this account node directly. **Note:** This does not include changes to the account’s trust lines and offers.
previousAffectingTransactionLedgerVersion | integer | The ledger version that the transaction identified by the `previousAffectingTransactionID` was validated in.
previousAffectingTransactionLedgerVersion | string | The ledger version that the transaction identified by the `previousAffectingTransactionID` was validated in.
previousInitiatedTransactionID | string | *Optional* Hash value representing the most recent transaction that was initiated by this account.

### Example

```javascript
const address = 'r9cZA1mLK5R5Am25ArfXFmqgNwjZgnfk59';
return api.getAccountInfo(address).then(info =>
  {/* ... */});
```


```json
{
  "sequence": 23,
  "xrpBalance": "922.913243",
  "ownerCount": 1,
  "previousAffectingTransactionID": "19899273706A9E040FDB5885EE991A1DC2BAD878A0D6E7DBCFB714E63BF737F7",
  "previousAffectingTransactionLedgerVersion": 6614625
}
```


## getAccountObjects

`getAccountObjects(address: string, options: object): Promise<AccountObjectsResponse>`

Returns objects owned by an account. For an account's trust lines and balances, see `getTrustlines` and `getBalances`.

### Parameters

Name | Type | Description
---- | ---- | -----------
address | [address](#address) | The address of the account to get the account objects of.
options | object | *Optional* Options that affect what to return.
*options.* ledgerHash | string | *Optional* (Optional) A 20-byte hex string for the ledger version to use.
*options.* ledgerIndex | integer | *Optional* (Optional) The sequence number of the ledger to use, or a shortcut string to choose a ledger automatically.
*options.* ledgerIndex | string | *Optional* (Optional) The sequence number of the ledger to use, or a shortcut string to choose a ledger automatically.
*options.* limit | integer | *Optional* (Optional) The maximum number of objects to include in the results.
*options.* type | string | *Optional* (Optional) Filter results to include only this type of ledger object. The valid types are: `check`, `escrow`, `offer`, `payment_channel`, `signer_list`, and `state` (trust line).

### Return Value

This method returns a promise that resolves with an object with the following structure:

Name | Type | Description
---- | ---- | -----------
account | [address](#address) | Unique address of the account this request corresponds to.
account_objects | array\<object\> | Array of objects owned by this account. Each object is in its raw ledger format.
ledger_current_index | integer | *Optional* (May be omitted) The sequence number of the ledger that was used to generate this response.
ledger_current_index | string | *Optional* (May be omitted) The sequence number of the ledger that was used to generate this response.
ledger_hash | string | *Optional* (May be omitted) The identifying hash of the ledger that was used to generate this response.
ledger_index | integer | *Optional* (May be omitted) The sequence number of the ledger that was used to generate this response.
ledger_index | string | *Optional* (May be omitted) The sequence number of the ledger that was used to generate this response.
limit | integer | *Optional* (May be omitted) The limit that was used in this request, if any.
validated | boolean | *Optional* If included and set to true, the information in this request comes from a validated ledger version. Otherwise, the information is subject to change.

The types of objects that may be returned include:
* Offer objects for orders that are currently live, unfunded, or expired but not yet removed.
* RippleState objects for trust lines where this account's side is not in the default state.
* A SignerList object if the account has multi-signing enabled.
* Escrow objects for held payments that have not yet been executed or canceled.
* PayChannel objects for open payment channels.
* Check objects for pending checks.

### Example

```javascript
const address = 'r9cZA1mLK5R5Am25ArfXFmqgNwjZgnfk59';
return api.getAccountObjects(address: address).then(objects =>
  {/* ... */});
```


```json
{
  "account": "r9cZA1mLK5R5Am25ArfXFmqgNwjZgnfk59",
  "account_objects": [
    {
      "Balance": {
        "currency": "ASP",
        "issuer": "rrrrrrrrrrrrrrrrrrrrBZbvji",
        "value": "0"
      },
      "Flags": 65536,
      "HighLimit": {
        "currency": "ASP",
        "issuer": "r9cZA1mLK5R5Am25ArfXFmqgNwjZgnfk59",
        "value": "0"
      },
      "HighNode": "0000000000000000",
      "LedgerEntryType": "RippleState",
      "LowLimit": {
        "currency": "ASP",
        "issuer": "r3vi7mWxru9rJCxETCyA1CHvzL96eZWx5z",
        "value": "10"
      },
      "LowNode": "0000000000000000",
      "PreviousTxnID":
        "BF7555B0F018E3C5E2A3FF9437A1A5092F32903BE246202F988181B9CED0D862",
      "PreviousTxnLgrSeq": 1438879,
      "index":
        "2243B0B630EA6F7330B654EFA53E27A7609D9484E535AB11B7F946DF3D247CE9"
    },
    {
      "Balance": {
        "currency": "XAU",
        "issuer": "rrrrrrrrrrrrrrrrrrrrBZbvji",
        "value": "0"
      },
      "Flags": 3342336,
      "HighLimit": {
        "currency": "XAU",
        "issuer": "r9cZA1mLK5R5Am25ArfXFmqgNwjZgnfk59",
        "value": "0"
      },
      "HighNode": "0000000000000000",
      "LedgerEntryType": "RippleState",
      "LowLimit": {
        "currency": "XAU",
        "issuer": "r3vi7mWxru9rJCxETCyA1CHvzL96eZWx5z",
        "value": "0"
      },
      "LowNode": "0000000000000000",
      "PreviousTxnID":
        "79B26D7D34B950AC2C2F91A299A6888FABB376DD76CFF79D56E805BF439F6942",
      "PreviousTxnLgrSeq": 5982530,
      "index":
        "9ED4406351B7A511A012A9B5E7FE4059FA2F7650621379C0013492C315E25B97"
    },
    {
      "Balance": {
        "currency": "USD",
        "issuer": "rrrrrrrrrrrrrrrrrrrrBZbvji",
        "value": "0"
      },
      "Flags": 1114112,
      "HighLimit": {
        "currency": "USD",
        "issuer": "rMwjYedjc7qqtKYVLiAccJSmCwih4LnE2q",
        "value": "0"
      },
      "HighNode": "0000000000000000",
      "LedgerEntryType": "RippleState",
      "LowLimit": {
        "currency": "USD",
        "issuer": "r9cZA1mLK5R5Am25ArfXFmqgNwjZgnfk59",
        "value": "5"
      },
      "LowNode": "0000000000000000",
      "PreviousTxnID":
        "6FE8C824364FB1195BCFEDCB368DFEE3980F7F78D3BF4DC4174BB4C86CF8C5CE",
      "PreviousTxnLgrSeq": 10555014,
      "index":
        "2DECFAC23B77D5AEA6116C15F5C6D4669EBAEE9E7EE050A40FE2B1E47B6A9419"
    },
    {
      "Balance": {
        "currency": "MXN",
        "issuer": "rrrrrrrrrrrrrrrrrrrrBZbvji",
        "value": "481.992867407479"
      },
      "Flags": 65536,
      "HighLimit": {
        "currency": "MXN",
        "issuer": "rHpXfibHgSb64n8kK9QWDpdbfqSpYbM9a4",
        "value": "0"
      },
      "HighNode": "0000000000000000",
      "LedgerEntryType": "RippleState",
      "LowLimit": {
        "currency": "MXN",
        "issuer": "r9cZA1mLK5R5Am25ArfXFmqgNwjZgnfk59",
        "value": "1000"
      },
      "LowNode": "0000000000000000",
      "PreviousTxnID":
        "A467BACE5F183CDE1F075F72435FE86BAD8626ED1048EDEFF7562A4CC76FD1C5",
      "PreviousTxnLgrSeq": 3316170,
      "index":
        "EC8B9B6B364AF6CB6393A423FDD2DDBA96375EC772E6B50A3581E53BFBDFDD9A"
    },
    {
      "Balance": {
        "currency": "EUR",
        "issuer": "rrrrrrrrrrrrrrrrrrrrBZbvji",
        "value": "0.793598266778297"
      },
      "Flags": 1114112,
      "HighLimit": {
        "currency": "EUR",
        "issuer": "rLEsXccBGNR3UPuPu2hUXPjziKC3qKSBun",
        "value": "0"
      },
      "HighNode": "0000000000000000",
      "LedgerEntryType": "RippleState",
      "LowLimit": {
        "currency": "EUR",
        "issuer": "r9cZA1mLK5R5Am25ArfXFmqgNwjZgnfk59",
        "value": "1"
      },
      "LowNode": "0000000000000000",
      "PreviousTxnID":
        "E9345D44433EA368CFE1E00D84809C8E695C87FED18859248E13662D46A0EC46",
      "PreviousTxnLgrSeq": 5447146,
      "index":
        "4513749B30F4AF8DA11F077C448128D6486BF12854B760E4E5808714588AA915"
    },
    {
      "Balance": {
        "currency": "CNY",
        "issuer": "rrrrrrrrrrrrrrrrrrrrBZbvji",
        "value": "0"
      },
      "Flags": 2228224,
      "HighLimit": {
        "currency": "CNY",
        "issuer": "r9cZA1mLK5R5Am25ArfXFmqgNwjZgnfk59",
        "value": "3"
      },
      "HighNode": "0000000000000000",
      "LedgerEntryType": "RippleState",
      "LowLimit": {
        "currency": "CNY",
        "issuer": "rnuF96W4SZoCJmbHYBFoJZpR8eCaxNvekK",
        "value": "0"
      },
      "LowNode": "0000000000000008",
      "PreviousTxnID":
        "2FDDC81F4394695B01A47913BEC4281AC9A283CC8F903C14ADEA970F60E57FCF",
      "PreviousTxnLgrSeq": 5949673,
      "index":
        "578C327DA8944BDE2E10C9BA36AFA2F43E06C8D1E8819FB225D266CBBCFDE5CE"
    },
    {
      "Balance": {
        "currency": "DYM",
        "issuer": "rrrrrrrrrrrrrrrrrrrrBZbvji",
        "value": "1.336889190631542"
      },
      "Flags": 65536,
      "HighLimit": {
        "currency": "DYM",
        "issuer": "rGwUWgN5BEg3QGNY3RX2HfYowjUTZdid3E",
        "value": "0"
      },
      "HighNode": "0000000000000000",
      "LedgerEntryType": "RippleState",
      "LowLimit": {
        "currency": "DYM",
        "issuer": "r9cZA1mLK5R5Am25ArfXFmqgNwjZgnfk59",
        "value": "3"
      },
      "LowNode": "0000000000000000",
      "PreviousTxnID":
        "6DA2BD02DFB83FA4DAFC2651860B60071156171E9C021D9E0372A61A477FFBB1",
      "PreviousTxnLgrSeq": 8818732,
      "index":
        "5A2A5FF12E71AEE57564E624117BBA68DEF78CD564EF6259F92A011693E027C7"
    },
    {
      "Balance": {
        "currency": "CHF",
        "issuer": "rrrrrrrrrrrrrrrrrrrrBZbvji",
        "value": "-0.3488146605801446"
      },
      "Flags": 131072,
      "HighLimit": {
        "currency": "CHF",
        "issuer": "r9cZA1mLK5R5Am25ArfXFmqgNwjZgnfk59",
        "value": "0"
      },
      "HighNode": "0000000000000000",
      "LedgerEntryType": "RippleState",
      "LowLimit": {
        "currency": "CHF",
        "issuer": "rvYAfWj5gh67oV6fW32ZzP3Aw4Eubs59B",
        "value": "0"
      },
      "LowNode": "000000000000008C",
      "PreviousTxnID":
        "722394372525A13D1EAAB005642F50F05A93CF63F7F472E0F91CDD6D38EB5869",
      "PreviousTxnLgrSeq": 2687590,
      "index":
        "F2DBAD20072527F6AD02CE7F5A450DBC72BE2ABB91741A8A3ADD30D5AD7A99FB"
    },
    {
      "Balance": {
        "currency": "BTC",
        "issuer": "rrrrrrrrrrrrrrrrrrrrBZbvji",
        "value": "0"
      },
      "Flags": 131072,
      "HighLimit": {
        "currency": "BTC",
        "issuer": "r9cZA1mLK5R5Am25ArfXFmqgNwjZgnfk59",
        "value": "3"
      },
      "HighNode": "0000000000000000",
      "LedgerEntryType": "RippleState",
      "LowLimit": {
        "currency": "BTC",
        "issuer": "rvYAfWj5gh67oV6fW32ZzP3Aw4Eubs59B",
        "value": "0"
      },
      "LowNode": "0000000000000043",
      "PreviousTxnID":
        "03EDF724397D2DEE70E49D512AECD619E9EA536BE6CFD48ED167AE2596055C9A",
      "PreviousTxnLgrSeq": 8317037,
      "index":
        "767C12AF647CDF5FEB9019B37018748A79C50EDAF87E8D4C7F39F78AA7CA9765"
    },
    {
      "Balance": {
        "currency": "USD",
        "issuer": "rrrrrrrrrrrrrrrrrrrrBZbvji",
        "value": "-16.00534471983042"
      },
      "Flags": 131072,
      "HighLimit": {
        "currency": "USD",
        "issuer": "r9cZA1mLK5R5Am25ArfXFmqgNwjZgnfk59",
        "value": "5000"
      },
      "HighNode": "0000000000000000",
      "LedgerEntryType": "RippleState",
      "LowLimit": {
        "currency": "USD",
        "issuer": "rvYAfWj5gh67oV6fW32ZzP3Aw4Eubs59B",
        "value": "0"
      },
      "LowNode": "000000000000004A",
      "PreviousTxnID":
        "CFFF5CFE623C9543308C6529782B6A6532207D819795AAFE85555DB8BF390FE7",
      "PreviousTxnLgrSeq": 14365854,
      "index":
        "826CF5BFD28F3934B518D0BDF3231259CBD3FD0946E3C3CA0C97D2C75D2D1A09"
    }
  ],
  "ledger_hash":
    "053DF17D2289D1C4971C22F235BC1FCA7D4B3AE966F842E5819D0749E0B8ECD3",
  "ledger_index": 14378733,
  "validated": true
}
```


## getPaymentChannel

`getPaymentChannel(id: string): Promise<Object>`

Returns specified payment channel.

### Parameters

Name | Type | Description
---- | ---- | -----------
id | string | 256-bit hexadecimal channel identifier.

### Return Value

This method returns a promise that resolves with an object with the following structure:

Name | Type | Description
---- | ---- | -----------
account | [address](#address) | Address that created the payment channel.
destination | [address](#address) | Address to receive XRP claims against this channel.
amount | [value](#value) | The total amount of XRP funded in this channel.
balance | [value](#value) | The total amount of XRP delivered by this channel.
settleDelay | number | Amount of seconds the source address must wait before closing the channel if it has unclaimed XRP.
previousAffectingTransactionID | string | Hash value representing the most recent transaction that affected this payment channel.
previousAffectingTransactionLedgerVersion | integer | The ledger version that the transaction identified by the `previousAffectingTransactionID` was validated in.
previousAffectingTransactionLedgerVersion | string | The ledger version that the transaction identified by the `previousAffectingTransactionID` was validated in.
cancelAfter | date-time string | *Optional* Time when this channel expires as specified at creation.
destinationTag | integer | *Optional* Destination tag.
expiration | date-time string | *Optional* Time when this channel expires.
publicKey | string | *Optional* Public key of the key pair the source will use to sign claims against this channel.
sourceTag | integer | *Optional* Source tag.

### Example

```javascript
const channelId =
  'E30E709CF009A1F26E0E5C48F7AA1BFB79393764F15FB108BDC6E06D3CBD8415';
return api.getPaymentChannel(channelId).then(channel =>
  {/* ... */});
```


```json
{
  "account": "r6ZtfQFWbCkp4XqaUygzHaXsQXBT67xLj",
  "amount": "10",
  "balance": "0",
  "destination": "rQf9vCwQtzQQwtnGvr6zc1fqzqg7QBuj7G",
  "publicKey": "02A05282CB6197E34490BACCD9405E81D9DFBE123B0969F9F40EC3F9987AD9A97D",
  "settleDelay": 10000,
  "previousAffectingTransactionID": "F939A0BEF139465403C56CCDC49F59A77C868C78C5AEC184E29D15E9CD1FF675",
  "previousAffectingTransactionLedgerVersion": 151322
}
```


## getLedger

`getLedger(options: Object): Promise<Object>`

Returns header information for the specified ledger (or the most recent validated ledger if no ledger is specified). Optionally, all the transactions that were validated in the ledger or the account state information can be returned with the ledger header.

### Parameters

Name | Type | Description
---- | ---- | -----------
options | object | *Optional* Options affecting what ledger and how much data to return.
*options.* includeAllData | boolean | *Optional* Include full transactions and/or state information if `includeTransactions` and/or `includeState` is set.
*options.* includeState | boolean | *Optional* Return an array of hashes for all state data or an array of all state data in this ledger version, depending on whether `includeAllData` is set.
*options.* includeTransactions | boolean | *Optional* Return an array of hashes for each transaction or an array of all transactions that were validated in this ledger version, depending on whether `includeAllData` is set.
*options.* ledgerVersion | integer | *Optional* Get ledger data for this historical ledger version.
*options.* ledgerVersion | string | *Optional* Get ledger data for this historical ledger version.

### Return Value

This method returns a promise that resolves with an object with the following structure:

Name | Type | Description
---- | ---- | -----------
stateHash | string | Hash of all state information in this ledger.
closeTime | date-time string | The time at which this ledger was closed.
closeTimeResolution | integer | Approximate number of seconds between closing one ledger version and closing the next one.
closeFlags | integer | A bit-map of flags relating to the closing of this ledger. Currently, the ledger has only one flag defined for `closeFlags`: **sLCF_NoConsensusTime** (value 1). If this flag is enabled, it means that validators were in conflict regarding the correct close time for the ledger, but built otherwise the same ledger, so they declared consensus while "agreeing to disagree" on the close time. In this case, the consensus ledger contains a `closeTime` value that is 1 second after that of the previous ledger. (In this case, there is no official close time, but the actual real-world close time is probably 3-6 seconds later than the specified `closeTime`.)
ledgerHash | string | Unique identifying hash of the entire ledger.
ledgerVersion | integer | The ledger version of this ledger.
ledgerVersion | string | The ledger version of this ledger.
parentLedgerHash | string | Unique identifying hash of the ledger that came immediately before this one.
parentCloseTime | date-time string | The time at which the previous ledger was closed.
totalDrops | [value](#value) | Total number of drops (1/1,000,000th of an XRP) in the network, as a quoted integer. (This decreases as transaction fees cause XRP to be destroyed.)
transactionHash | string | Hash of the transaction information included in this ledger.
rawState | string | *Optional* A JSON string containing all state data for this ledger in rippled JSON format.
rawTransactions | string | *Optional* A JSON string containing rippled format transaction JSON for all transactions that were validated in this ledger.
stateHashes | array\<string\> | *Optional* An array of hashes of all state data in this ledger.
transactionHashes | array\<[transactionHash](#transaction-id)\> | *Optional* An array of hashes of all transactions that were validated in this ledger.
transactions | array\<[getTransaction](#gettransaction)\> | *Optional* Array of all transactions that were validated in this ledger. Transactions are represented in the same format as the return value of [getTransaction](#gettransaction).

### Example

```javascript
return api.getLedger()
  .then(ledger => {/* ... */});
```


```json
{
  "stateHash": "EC028EC32896D537ECCA18D18BEBE6AE99709FEFF9EF72DBD3A7819E918D8B96",
  "closeTime": "2014-09-24T21:21:50.000Z",
  "closeTimeResolution": 10,
  "closeFlags": 0,
  "ledgerHash": "0F7ED9F40742D8A513AE86029462B7A6768325583DF8EE21B7EC663019DD6A0F",
  "ledgerVersion": 9038214,
  "parentLedgerHash": "4BB9CBE44C39DC67A1BE849C7467FE1A6D1F73949EA163C38A0121A15E04FFDE",
  "parentCloseTime": "2014-09-24T21:21:40.000Z",
  "totalDrops": "99999973964317514",
  "transactionHash": "ECB730839EB55B1B114D5D1AD2CD9A932C35BA9AB6D3A8C2F08935EAC2BAC239"
}
```


## preparePayment

`preparePayment(address: string, payment: Object, instructions: Object): Promise<Object>`

Prepare a payment transaction. The prepared transaction must subsequently be [signed](#sign) and [submitted](#submit).

### Parameters

Name | Type | Description
---- | ---- | -----------
address | [address](#address) | The address of the account that is creating the transaction.
payment | [payment](#payment) | The specification of the payment to prepare.
instructions | [instructions](#transaction-instructions) | *Optional* Instructions for executing the transaction

### Return Value

This method returns a promise that resolves with an object with the following structure:

<aside class="notice">
All "prepare*" methods have the same return type.
</aside>

Name | Type | Description
---- | ---- | -----------
txJSON | string | The prepared transaction in rippled JSON format.
instructions | object | The instructions for how to execute the transaction after adding automatic defaults.
*instructions.* fee | [value](#value) | An exact fee to pay for the transaction. See [Transaction Fees](#transaction-fees) for more information.
*instructions.* sequence | [sequence](#account-sequence-number) | The initiating account's sequence number for this transaction.
*instructions.* maxLedgerVersion | integer,null | The highest ledger version that the transaction can be included in. Set to `null` if there is no maximum.
*instructions.* maxLedgerVersion | string,null | The highest ledger version that the transaction can be included in. Set to `null` if there is no maximum.

### Example

```javascript
const address = 'r9cZA1mLK5R5Am25ArfXFmqgNwjZgnfk59';
const payment = {
  "source": {
    "address": "r9cZA1mLK5R5Am25ArfXFmqgNwjZgnfk59",
    "maxAmount": {
      "value": "0.01",
      "currency": "USD",
      "counterparty": "rMH4UxPrbuMa1spCBR98hLLyNJp4d8p4tM"
    }
  },
  "destination": {
    "address": "rpZc4mVfWUif9CRoHRKKcmhu1nx2xktxBo",
    "amount": {
      "value": "0.01",
      "currency": "USD",
      "counterparty": "rMH4UxPrbuMa1spCBR98hLLyNJp4d8p4tM"
    }
  }
};
return api.preparePayment(address, payment).then(prepared =>
  {/* ... */});
```


```json
{
  "txJSON": "{\"Flags\":2147483648,\"TransactionType\":\"Payment\",\"Account\":\"r9cZA1mLK5R5Am25ArfXFmqgNwjZgnfk59\",\"Destination\":\"rpZc4mVfWUif9CRoHRKKcmhu1nx2xktxBo\",\"Amount\":{\"value\":\"0.01\",\"currency\":\"USD\",\"issuer\":\"rMH4UxPrbuMa1spCBR98hLLyNJp4d8p4tM\"},\"SendMax\":{\"value\":\"0.01\",\"currency\":\"USD\",\"issuer\":\"rMH4UxPrbuMa1spCBR98hLLyNJp4d8p4tM\"},\"LastLedgerSequence\":8820051,\"Fee\":\"12\",\"Sequence\":23}",
  "instructions": {
    "fee": "0.000012",
    "sequence": 23,
    "maxLedgerVersion": 8820051
  }
}
```


## prepareTrustline

`prepareTrustline(address: string, trustline: Object, instructions: Object): Promise<Object>`

Prepare a trustline transaction. The prepared transaction must subsequently be [signed](#sign) and [submitted](#submit).

### Parameters

Name | Type | Description
---- | ---- | -----------
address | [address](#address) | The address of the account that is creating the transaction.
trustline | [trustline](#trustline) | The specification of the trustline to prepare.
instructions | [instructions](#transaction-instructions) | *Optional* Instructions for executing the transaction

### Return Value

This method returns a promise that resolves with an object with the following structure:

<aside class="notice">
All "prepare*" methods have the same return type.
</aside>

Name | Type | Description
---- | ---- | -----------
txJSON | string | The prepared transaction in rippled JSON format.
instructions | object | The instructions for how to execute the transaction after adding automatic defaults.
*instructions.* fee | [value](#value) | An exact fee to pay for the transaction. See [Transaction Fees](#transaction-fees) for more information.
*instructions.* sequence | [sequence](#account-sequence-number) | The initiating account's sequence number for this transaction.
*instructions.* maxLedgerVersion | integer,null | The highest ledger version that the transaction can be included in. Set to `null` if there is no maximum.
*instructions.* maxLedgerVersion | string,null | The highest ledger version that the transaction can be included in. Set to `null` if there is no maximum.

### Example

```javascript
const address = 'r9cZA1mLK5R5Am25ArfXFmqgNwjZgnfk59';
const trustline = {
  "currency": "USD",
  "counterparty": "rMH4UxPrbuMa1spCBR98hLLyNJp4d8p4tM",
  "limit": "10000",
  "qualityIn": 0.91,
  "qualityOut": 0.87,
  "ripplingDisabled": true,
  "frozen": false,
  "memos": [
    {
      "type": "test",
      "format": "text/plain",
      "data": "texted data"
    }
  ]
};
return api.prepareTrustline(address, trustline).then(prepared =>
  {/* ... */});
```


```json
{
  "txJSON": "{\"TransactionType\":\"TrustSet\",\"Account\":\"r9cZA1mLK5R5Am25ArfXFmqgNwjZgnfk59\",\"LimitAmount\":{\"currency\":\"USD\",\"issuer\":\"rMH4UxPrbuMa1spCBR98hLLyNJp4d8p4tM\",\"value\":\"10000\"},\"Flags\":2149711872,\"QualityIn\":910000000,\"QualityOut\":870000000,\"Memos\":[{\"Memo\":{\"MemoData\":\"7465787465642064617461\",\"MemoType\":\"74657374\",\"MemoFormat\":\"746578742F706C61696E\"}}],\"LastLedgerSequence\":8820051,\"Fee\":\"12\",\"Sequence\":23}",
  "instructions": {
    "fee": "0.000012",
    "sequence": 23,
    "maxLedgerVersion": 8820051
  }
}
```


## prepareOrder

`prepareOrder(address: string, order: Object, instructions: Object): Promise<Object>`

Prepare an order transaction. The prepared transaction must subsequently be [signed](#sign) and [submitted](#submit).

### Parameters

Name | Type | Description
---- | ---- | -----------
address | [address](#address) | The address of the account that is creating the transaction.
order | [order](#order) | The specification of the order to prepare.
instructions | [instructions](#transaction-instructions) | *Optional* Instructions for executing the transaction

### Return Value

This method returns a promise that resolves with an object with the following structure:

<aside class="notice">
All "prepare*" methods have the same return type.
</aside>

Name | Type | Description
---- | ---- | -----------
txJSON | string | The prepared transaction in rippled JSON format.
instructions | object | The instructions for how to execute the transaction after adding automatic defaults.
*instructions.* fee | [value](#value) | An exact fee to pay for the transaction. See [Transaction Fees](#transaction-fees) for more information.
*instructions.* sequence | [sequence](#account-sequence-number) | The initiating account's sequence number for this transaction.
*instructions.* maxLedgerVersion | integer,null | The highest ledger version that the transaction can be included in. Set to `null` if there is no maximum.
*instructions.* maxLedgerVersion | string,null | The highest ledger version that the transaction can be included in. Set to `null` if there is no maximum.

### Example

```javascript
const address = 'r9cZA1mLK5R5Am25ArfXFmqgNwjZgnfk59';

// Buy 10.10 USD (of the specified issuer) for 2.0 XRP (2000000 drops), fill or kill.
const order = {
  "direction": "buy",
  "quantity": {
    "currency": "USD",
    "counterparty": "rMH4UxPrbuMa1spCBR98hLLyNJp4d8p4tM",
    "value": "10.1"
  },
  "totalPrice": {
    "currency": "drops",
    "value": "2000000"
  },
  "passive": false,
  "fillOrKill": true
};
return api.prepareOrder(address, order)
  .then(prepared => {/* ... */});
```


```json
{
  "txJSON": "{\"Flags\":2147745792,\"TransactionType\":\"OfferCreate\",\"Account\":\"r9cZA1mLK5R5Am25ArfXFmqgNwjZgnfk59\",\"TakerGets\":\"2000000\",\"TakerPays\":{\"value\":\"10.1\",\"currency\":\"USD\",\"issuer\":\"rMH4UxPrbuMa1spCBR98hLLyNJp4d8p4tM\"},\"LastLedgerSequence\":8819954,\"Fee\":\"12\",\"Sequence\":23}",
  "instructions": {
    "fee": "0.000012",
    "sequence": 23,
    "maxLedgerVersion": 8819954
  }
}
```


## prepareOrderCancellation

`prepareOrderCancellation(address: string, orderCancellation: Object, instructions: Object): Promise<Object>`

Prepare an order cancellation transaction. The prepared transaction must subsequently be [signed](#sign) and [submitted](#submit).

### Parameters

Name | Type | Description
---- | ---- | -----------
address | [address](#address) | The address of the account that is creating the transaction.
orderCancellation | [orderCancellation](#order-cancellation) | The specification of the order cancellation to prepare.
instructions | [instructions](#transaction-instructions) | *Optional* Instructions for executing the transaction

### Return Value

This method returns a promise that resolves with an object with the following structure:

<aside class="notice">
All "prepare*" methods have the same return type.
</aside>

Name | Type | Description
---- | ---- | -----------
txJSON | string | The prepared transaction in rippled JSON format.
instructions | object | The instructions for how to execute the transaction after adding automatic defaults.
*instructions.* fee | [value](#value) | An exact fee to pay for the transaction. See [Transaction Fees](#transaction-fees) for more information.
*instructions.* sequence | [sequence](#account-sequence-number) | The initiating account's sequence number for this transaction.
*instructions.* maxLedgerVersion | integer,null | The highest ledger version that the transaction can be included in. Set to `null` if there is no maximum.
*instructions.* maxLedgerVersion | string,null | The highest ledger version that the transaction can be included in. Set to `null` if there is no maximum.

### Example

```javascript
const address = 'r9cZA1mLK5R5Am25ArfXFmqgNwjZgnfk59';
const orderCancellation = {orderSequence: 123};
return api.prepareOrderCancellation(address, orderCancellation)
  .then(prepared => {/* ... */});
```


```json
{
  "txJSON": "{\"Flags\":2147483648,\"TransactionType\":\"OfferCancel\",\"Account\":\"r9cZA1mLK5R5Am25ArfXFmqgNwjZgnfk59\",\"OfferSequence\":23,\"LastLedgerSequence\":8820051,\"Fee\":\"12\",\"Sequence\":23}",
  "instructions": {
    "fee": "0.000012",
    "sequence": 23,
    "maxLedgerVersion": 8820051
  }
}
```


## prepareSettings

`prepareSettings(address: string, settings: Object, instructions: Object): Promise<Object>`

Prepare a settings transaction. The prepared transaction must subsequently be [signed](#sign) and [submitted](#submit).

### Parameters

Name | Type | Description
---- | ---- | -----------
address | [address](#address) | The address of the account that is creating the transaction.
settings | [settings](#settings) | The specification of the settings to prepare.
instructions | [instructions](#transaction-instructions) | *Optional* Instructions for executing the transaction

### Return Value

This method returns a promise that resolves with an object with the following structure:

<aside class="notice">
All "prepare*" methods have the same return type.
</aside>

Name | Type | Description
---- | ---- | -----------
txJSON | string | The prepared transaction in rippled JSON format.
instructions | object | The instructions for how to execute the transaction after adding automatic defaults.
*instructions.* fee | [value](#value) | An exact fee to pay for the transaction. See [Transaction Fees](#transaction-fees) for more information.
*instructions.* sequence | [sequence](#account-sequence-number) | The initiating account's sequence number for this transaction.
*instructions.* maxLedgerVersion | integer,null | The highest ledger version that the transaction can be included in. Set to `null` if there is no maximum.
*instructions.* maxLedgerVersion | string,null | The highest ledger version that the transaction can be included in. Set to `null` if there is no maximum.

### Example

```javascript
const address = 'r9cZA1mLK5R5Am25ArfXFmqgNwjZgnfk59';
const settings = {
  "domain": "ripple.com",
  "memos": [
    {
      "type": "test",
      "format": "text/plain",
      "data": "texted data"
    }
  ]
};
return api.prepareSettings(address, settings)
  .then(prepared => {/* ... */});
```


```json
{
  "domain": "ripple.com",
  "memos": [
    {
      "type": "test",
      "format": "text/plain",
      "data": "texted data"
    }
  ]
}
```


## prepareEscrowCreation

`prepareEscrowCreation(address: string, escrowCreation: Object, instructions: Object): Promise<Object>`

Prepare an escrow creation transaction. The prepared transaction must subsequently be [signed](#sign) and [submitted](#submit).

### Parameters

Name | Type | Description
---- | ---- | -----------
address | [address](#address) | The address of the account that is creating the transaction.
escrowCreation | [escrowCreation](#escrow-creation) | The specification of the escrow creation to prepare.
instructions | [instructions](#transaction-instructions) | *Optional* Instructions for executing the transaction

### Return Value

This method returns a promise that resolves with an object with the following structure:

<aside class="notice">
All "prepare*" methods have the same return type.
</aside>

Name | Type | Description
---- | ---- | -----------
txJSON | string | The prepared transaction in rippled JSON format.
instructions | object | The instructions for how to execute the transaction after adding automatic defaults.
*instructions.* fee | [value](#value) | An exact fee to pay for the transaction. See [Transaction Fees](#transaction-fees) for more information.
*instructions.* sequence | [sequence](#account-sequence-number) | The initiating account's sequence number for this transaction.
*instructions.* maxLedgerVersion | integer,null | The highest ledger version that the transaction can be included in. Set to `null` if there is no maximum.
*instructions.* maxLedgerVersion | string,null | The highest ledger version that the transaction can be included in. Set to `null` if there is no maximum.

### Example

```javascript
const address = 'r9cZA1mLK5R5Am25ArfXFmqgNwjZgnfk59';
const escrowCreation = {
  "destination": "rpZc4mVfWUif9CRoHRKKcmhu1nx2xktxBo",
  "amount": "0.01",
  "allowExecuteAfter": "2014-09-24T21:21:50.000Z",
  "allowCancelAfter":  "2017-01-01T00:00:00.000Z"
};
return api.prepareEscrowCreation(address, escrowCreation).then(prepared =>
  {/* ... */});
```


```json
{
  "txJSON": "{\"Flags\":2147483648,\"TransactionType\":\"EscrowCreate\",\"Account\":\"r9cZA1mLK5R5Am25ArfXFmqgNwjZgnfk59\",\"Destination\":\"rpZc4mVfWUif9CRoHRKKcmhu1nx2xktxBo\",\"Amount\":\"10000\",\"CancelAfter\":536544000,\"FinishAfter\":464908910,\"LastLedgerSequence\":8820051,\"Fee\":\"12\",\"Sequence\":23}",
  "instructions": {
    "fee": "0.000012",
    "sequence": 23,
    "maxLedgerVersion": 8820051
  }
}
```


## prepareEscrowCancellation

`prepareEscrowCancellation(address: string, escrowCancellation: Object, instructions: Object): Promise<Object>`

Prepare an escrow cancellation transaction. The prepared transaction must subsequently be [signed](#sign) and [submitted](#submit).

### Parameters

Name | Type | Description
---- | ---- | -----------
address | [address](#address) | The address of the account that is creating the transaction.
escrowCancellation | [escrowCancellation](#escrow-cancellation) | The specification of the escrow cancellation to prepare.
instructions | [instructions](#transaction-instructions) | *Optional* Instructions for executing the transaction

### Return Value

This method returns a promise that resolves with an object with the following structure:

<aside class="notice">
All "prepare*" methods have the same return type.
</aside>

Name | Type | Description
---- | ---- | -----------
txJSON | string | The prepared transaction in rippled JSON format.
instructions | object | The instructions for how to execute the transaction after adding automatic defaults.
*instructions.* fee | [value](#value) | An exact fee to pay for the transaction. See [Transaction Fees](#transaction-fees) for more information.
*instructions.* sequence | [sequence](#account-sequence-number) | The initiating account's sequence number for this transaction.
*instructions.* maxLedgerVersion | integer,null | The highest ledger version that the transaction can be included in. Set to `null` if there is no maximum.
*instructions.* maxLedgerVersion | string,null | The highest ledger version that the transaction can be included in. Set to `null` if there is no maximum.

### Example

```javascript
const address = 'r9cZA1mLK5R5Am25ArfXFmqgNwjZgnfk59';
const escrowCancellation = {
  "owner": "r9cZA1mLK5R5Am25ArfXFmqgNwjZgnfk59",
  "escrowSequence": 1234
};
return api.prepareEscrowCancellation(address, escrowCancellation).then(prepared =>
  {/* ... */});
```


```json
{
  "txJSON": "{\"Flags\":2147483648,\"TransactionType\":\"EscrowCancel\",\"Account\":\"r9cZA1mLK5R5Am25ArfXFmqgNwjZgnfk59\",\"Owner\":\"r9cZA1mLK5R5Am25ArfXFmqgNwjZgnfk59\",\"OfferSequence\":1234,\"LastLedgerSequence\":8820051,\"Fee\":\"12\",\"Sequence\":23}",
  "instructions": {
    "fee": "0.000012",
    "sequence": 23,
    "maxLedgerVersion": 8820051
  }
}
```


## prepareEscrowExecution

`prepareEscrowExecution(address: string, escrowExecution: Object, instructions: Object): Promise<Object>`

Prepare an escrow execution transaction. The prepared transaction must subsequently be [signed](#sign) and [submitted](#submit).

### Parameters

Name | Type | Description
---- | ---- | -----------
address | [address](#address) | The address of the account that is creating the transaction.
escrowExecution | [escrowExecution](#escrow-execution) | The specification of the escrow execution to prepare.
instructions | [instructions](#transaction-instructions) | *Optional* Instructions for executing the transaction

### Return Value

This method returns a promise that resolves with an object with the following structure:

<aside class="notice">
All "prepare*" methods have the same return type.
</aside>

Name | Type | Description
---- | ---- | -----------
txJSON | string | The prepared transaction in rippled JSON format.
instructions | object | The instructions for how to execute the transaction after adding automatic defaults.
*instructions.* fee | [value](#value) | An exact fee to pay for the transaction. See [Transaction Fees](#transaction-fees) for more information.
*instructions.* sequence | [sequence](#account-sequence-number) | The initiating account's sequence number for this transaction.
*instructions.* maxLedgerVersion | integer,null | The highest ledger version that the transaction can be included in. Set to `null` if there is no maximum.
*instructions.* maxLedgerVersion | string,null | The highest ledger version that the transaction can be included in. Set to `null` if there is no maximum.

### Example

```javascript
const address = 'r9cZA1mLK5R5Am25ArfXFmqgNwjZgnfk59';
const escrowExecution = {
  "owner": "r9cZA1mLK5R5Am25ArfXFmqgNwjZgnfk59",
  "escrowSequence": 1234,
  "condition": "A0258020E3B0C44298FC1C149AFBF4C8996FB92427AE41E4649B934CA495991B7852B855810100",
  "fulfillment": "A0028000"
};
return api.prepareEscrowExecution(address, escrowExecution).then(prepared =>
  {/* ... */});
```


```json
{
  "txJSON": "{\"Flags\":2147483648,\"TransactionType\":\"EscrowFinish\",\"Account\":\"r9cZA1mLK5R5Am25ArfXFmqgNwjZgnfk59\",\"Owner\":\"r9cZA1mLK5R5Am25ArfXFmqgNwjZgnfk59\",\"OfferSequence\":1234,\"Condition\":\"A0258020E3B0C44298FC1C149AFBF4C8996FB92427AE41E4649B934CA495991B7852B855810100\",\"Fulfillment\":\"A0028000\",\"LastLedgerSequence\":8820051,\"Fee\":\"396\",\"Sequence\":23}",
  "instructions": {
    "fee": "0.000396",
    "sequence": 23,
    "maxLedgerVersion": 8820051
  }
}
```


## preparePaymentChannelCreate

`preparePaymentChannelCreate(address: string, paymentChannelCreate: Object, instructions: Object): Promise<Object>`

Prepare a payment channel creation transaction. The prepared transaction must subsequently be [signed](#sign) and [submitted](#submit).

### Parameters

Name | Type | Description
---- | ---- | -----------
address | [address](#address) | The address of the account that is creating the transaction.
paymentChannelCreate | [paymentChannelCreate](#payment-channel-create) | The specification of the payment channel to create.
instructions | [instructions](#transaction-instructions) | *Optional* Instructions for executing the transaction

### Return Value

This method returns a promise that resolves with an object with the following structure:

<aside class="notice">
All "prepare*" methods have the same return type.
</aside>

Name | Type | Description
---- | ---- | -----------
txJSON | string | The prepared transaction in rippled JSON format.
instructions | object | The instructions for how to execute the transaction after adding automatic defaults.
*instructions.* fee | [value](#value) | An exact fee to pay for the transaction. See [Transaction Fees](#transaction-fees) for more information.
*instructions.* sequence | [sequence](#account-sequence-number) | The initiating account's sequence number for this transaction.
*instructions.* maxLedgerVersion | integer,null | The highest ledger version that the transaction can be included in. Set to `null` if there is no maximum.
*instructions.* maxLedgerVersion | string,null | The highest ledger version that the transaction can be included in. Set to `null` if there is no maximum.

### Example

```javascript
const address = 'r9cZA1mLK5R5Am25ArfXFmqgNwjZgnfk59';
const paymentChannelCreate = {
  "amount": "1",
  "destination": "rsA2LpzuawewSBQXkiju3YQTMzW13pAAdW",
  "settleDelay": 86400,
  "publicKey": "32D2471DB72B27E3310F355BB33E339BF26F8392D5A93D3BC0FC3B566612DA0F0A"
};
return api.preparePaymentChannelCreate(address, paymentChannelCreate).then(prepared =>
  {/* ... */});
```


```json
{
  "txJSON":"{\"Account\":\"r9cZA1mLK5R5Am25ArfXFmqgNwjZgnfk59\",\"TransactionType\":\"PaymentChannelCreate\",\"Amount\":\"1000000\",\"Destination\":\"rsA2LpzuawewSBQXkiju3YQTMzW13pAAdW\",\"SettleDelay\":86400,\"PublicKey\":\"32D2471DB72B27E3310F355BB33E339BF26F8392D5A93D3BC0FC3B566612DA0F0A\",\"Flags\":2147483648,\"LastLedgerSequence\":8820051,\"Fee\":\"12\",\"Sequence\":23}",
  "instructions": {
    "fee": "0.000012",
    "sequence": 23,
    "maxLedgerVersion": 8820051
  }
}
```


## preparePaymentChannelClaim

`preparePaymentChannelClaim(address: string, paymentChannelClaim: Object, instructions: Object): Promise<Object>`

Prepare a payment channel claim transaction. The prepared transaction must subsequently be [signed](#sign) and [submitted](#submit).

### Parameters

Name | Type | Description
---- | ---- | -----------
address | [address](#address) | The address of the account that is creating the transaction.
paymentChannelClaim | [paymentChannelClaim](#payment-channel-claim) | Details of the channel and claim.
instructions | [instructions](#transaction-instructions) | *Optional* Instructions for executing the transaction

### Return Value

This method returns a promise that resolves with an object with the following structure:

<aside class="notice">
All "prepare*" methods have the same return type.
</aside>

Name | Type | Description
---- | ---- | -----------
txJSON | string | The prepared transaction in rippled JSON format.
instructions | object | The instructions for how to execute the transaction after adding automatic defaults.
*instructions.* fee | [value](#value) | An exact fee to pay for the transaction. See [Transaction Fees](#transaction-fees) for more information.
*instructions.* sequence | [sequence](#account-sequence-number) | The initiating account's sequence number for this transaction.
*instructions.* maxLedgerVersion | integer,null | The highest ledger version that the transaction can be included in. Set to `null` if there is no maximum.
*instructions.* maxLedgerVersion | string,null | The highest ledger version that the transaction can be included in. Set to `null` if there is no maximum.

### Example

```javascript
const address = 'r9cZA1mLK5R5Am25ArfXFmqgNwjZgnfk59';
const paymentChannelClaim = {
  "channel": "C1AE6DDDEEC05CF2978C0BAD6FE302948E9533691DC749DCDD3B9E5992CA6198"
};
return api.preparePaymentChannelClaim(address, paymentChannelClaim).then(prepared =>
  {/* ... */});
```


```json
{
  "txJSON": "{\"Account\":\"r9cZA1mLK5R5Am25ArfXFmqgNwjZgnfk59\",\"TransactionType\":\"PaymentChannelClaim\",\"Channel\":\"C1AE6DDDEEC05CF2978C0BAD6FE302948E9533691DC749DCDD3B9E5992CA6198\",\"Flags\":2147483648,\"LastLedgerSequence\":8820051,\"Fee\":\"12\",\"Sequence\":23}",
  "instructions": {
    "fee": "0.000012",
    "sequence": 23,
    "maxLedgerVersion": 8820051
  }
}
```


## preparePaymentChannelFund

`preparePaymentChannelFund(address: string, paymentChannelFund: Object, instructions: Object): Promise<Object>`

Prepare a payment channel fund transaction. The prepared transaction must subsequently be [signed](#sign) and [submitted](#submit).

### Parameters

Name | Type | Description
---- | ---- | -----------
address | [address](#address) | The address of the account that is creating the transaction.
paymentChannelFund | [paymentChannelFund](#payment-channel-fund) | The channel to fund, and the details of how to fund it.
instructions | [instructions](#transaction-instructions) | *Optional* Instructions for executing the transaction

### Return Value

This method returns a promise that resolves with an object with the following structure:

<aside class="notice">
All "prepare*" methods have the same return type.
</aside>

Name | Type | Description
---- | ---- | -----------
txJSON | string | The prepared transaction in rippled JSON format.
instructions | object | The instructions for how to execute the transaction after adding automatic defaults.
*instructions.* fee | [value](#value) | An exact fee to pay for the transaction. See [Transaction Fees](#transaction-fees) for more information.
*instructions.* sequence | [sequence](#account-sequence-number) | The initiating account's sequence number for this transaction.
*instructions.* maxLedgerVersion | integer,null | The highest ledger version that the transaction can be included in. Set to `null` if there is no maximum.
*instructions.* maxLedgerVersion | string,null | The highest ledger version that the transaction can be included in. Set to `null` if there is no maximum.

### Example

```javascript
const address = 'r9cZA1mLK5R5Am25ArfXFmqgNwjZgnfk59';
const paymentChannelFund = {
  "channel": "C1AE6DDDEEC05CF2978C0BAD6FE302948E9533691DC749DCDD3B9E5992CA6198",
  "amount": "1"
};
return api.preparePaymentChannelFund(address, paymentChannelFund).then(prepared =>
  {/* ... */});
```


```json
{
  "txJSON":"{\"Account\":\"r9cZA1mLK5R5Am25ArfXFmqgNwjZgnfk59\",\"TransactionType\":\"PaymentChannelFund\",\"Channel\":\"C1AE6DDDEEC05CF2978C0BAD6FE302948E9533691DC749DCDD3B9E5992CA6198\",\"Amount\":\"1000000\",\"Flags\":2147483648,\"LastLedgerSequence\":8820051,\"Fee\":\"12\",\"Sequence\":23}",
  "instructions": {
    "fee": "0.000012",
    "sequence": 23,
    "maxLedgerVersion": 8820051
  }
}
```


## prepareCheckCreate

`prepareCheckCreate(address: string, checkCreate: Object, instructions: Object): Promise<Object>`

Prepare a Check creation transaction. The prepared transaction must subsequently be [signed](#sign) and [submitted](#submit).

### Parameters

Name | Type | Description
---- | ---- | -----------
address | [address](#address) | The address of the account that is creating the transaction.
checkCreate | [checkCreate](#check-create) | The specification of the Check create creation to prepare.
instructions | [instructions](#transaction-instructions) | *Optional* Instructions for executing the transaction

### Return Value

This method returns a promise that resolves with an object with the following structure:

<aside class="notice">
All "prepare*" methods have the same return type.
</aside>

Name | Type | Description
---- | ---- | -----------
txJSON | string | The prepared transaction in rippled JSON format.
instructions | object | The instructions for how to execute the transaction after adding automatic defaults.
*instructions.* fee | [value](#value) | An exact fee to pay for the transaction. See [Transaction Fees](#transaction-fees) for more information.
*instructions.* sequence | [sequence](#account-sequence-number) | The initiating account's sequence number for this transaction.
*instructions.* maxLedgerVersion | integer,null | The highest ledger version that the transaction can be included in. Set to `null` if there is no maximum.
*instructions.* maxLedgerVersion | string,null | The highest ledger version that the transaction can be included in. Set to `null` if there is no maximum.

### Example

```javascript
const address = 'r9cZA1mLK5R5Am25ArfXFmqgNwjZgnfk59';
const checkCreate = {
  "destination": "rsA2LpzuawewSBQXkiju3YQTMzW13pAAdW",
  "sendMax": {
    "currency": "drops",
    "value": "1000000"
  }
};
return api.prepareCheckCreate(address, checkCreate).then(prepared =>
  {/* ... */});
```


```json
{
  "txJSON": "{\"Account\":\"r9cZA1mLK5R5Am25ArfXFmqgNwjZgnfk59\",\"TransactionType\":\"CheckCreate\",\"Destination\":\"rsA2LpzuawewSBQXkiju3YQTMzW13pAAdW\",\"SendMax\":\"1000000\",\"Flags\":2147483648,\"LastLedgerSequence\":8820051,\"Sequence\":23,\"Fee\":\"12\"}",
  "instructions": {
    "fee": "0.000012",
    "sequence": 23,
    "maxLedgerVersion": 8820051
  }
}
```


## prepareCheckCancel

`prepareCheckCancel(address: string, checkCancel: Object, instructions: Object): Promise<Object>`

Prepare a Check cancellation transaction. This cancels an unredeemed Check, removing it from the ledger without sending any money. The prepared transaction must subsequently be [signed](#sign) and [submitted](#submit).

### Parameters

Name | Type | Description
---- | ---- | -----------
address | [address](#address) | The address of the account that is creating the transaction.
checkCancel | [checkCancel](#check-cancel) | The specification of the Check cancellation to prepare.
instructions | [instructions](#transaction-instructions) | *Optional* Instructions for executing the transaction

### Return Value

This method returns a promise that resolves with an object with the following structure:

<aside class="notice">
All "prepare*" methods have the same return type.
</aside>

Name | Type | Description
---- | ---- | -----------
txJSON | string | The prepared transaction in rippled JSON format.
instructions | object | The instructions for how to execute the transaction after adding automatic defaults.
*instructions.* fee | [value](#value) | An exact fee to pay for the transaction. See [Transaction Fees](#transaction-fees) for more information.
*instructions.* sequence | [sequence](#account-sequence-number) | The initiating account's sequence number for this transaction.
*instructions.* maxLedgerVersion | integer,null | The highest ledger version that the transaction can be included in. Set to `null` if there is no maximum.
*instructions.* maxLedgerVersion | string,null | The highest ledger version that the transaction can be included in. Set to `null` if there is no maximum.

### Example

```javascript
const address = 'r9cZA1mLK5R5Am25ArfXFmqgNwjZgnfk59';
const checkCancel = {
  "checkID": "49647F0D748DC3FE26BDACBC57F251AADEFFF391403EC9BF87C97F67E9977FB0"
};
return api.prepareCheckCancel(address, checkCancel).then(prepared =>
  {/* ... */});
```


```json
{
  "txJSON": "{\"Account\":\"r9cZA1mLK5R5Am25ArfXFmqgNwjZgnfk59\",\"TransactionType\":\"CheckCancel\",\"CheckID\":\"49647F0D748DC3FE26BDACBC57F251AADEFFF391403EC9BF87C97F67E9977FB0\",\"Flags\":2147483648,\"LastLedgerSequence\":8819954,\"Fee\":\"12\",\"Sequence\":23}",
  "instructions": {
    "fee": "0.000012",
    "sequence": 23,
    "maxLedgerVersion": 8819954
  }
}
```


## prepareCheckCash

`prepareCheckCash(address: string, checkCash: Object, instructions: Object): Promise<Object>`

Prepare a Check cashing transaction. This redeems a Check to receive up to the amount authorized by the corresponding CheckCreate transaction. The prepared transaction must subsequently be [signed](#sign) and [submitted](#submit).

### Parameters

Name | Type | Description
---- | ---- | -----------
address | [address](#address) | The address of the account that is creating the transaction.
checkCash | [checkCash](#check-cash) | The specification of the Check cash to prepare.
instructions | [instructions](#transaction-instructions) | *Optional* Instructions for executing the transaction

### Return Value

This method returns a promise that resolves with an object with the following structure:

<aside class="notice">
All "prepare*" methods have the same return type.
</aside>

Name | Type | Description
---- | ---- | -----------
txJSON | string | The prepared transaction in rippled JSON format.
instructions | object | The instructions for how to execute the transaction after adding automatic defaults.
*instructions.* fee | [value](#value) | An exact fee to pay for the transaction. See [Transaction Fees](#transaction-fees) for more information.
*instructions.* sequence | [sequence](#account-sequence-number) | The initiating account's sequence number for this transaction.
*instructions.* maxLedgerVersion | integer,null | The highest ledger version that the transaction can be included in. Set to `null` if there is no maximum.
*instructions.* maxLedgerVersion | string,null | The highest ledger version that the transaction can be included in. Set to `null` if there is no maximum.

### Example

```javascript
const address = 'r9cZA1mLK5R5Am25ArfXFmqgNwjZgnfk59';
const checkCash = {
  "amount": {
    "currency": "drops",
    "value": "1000000"
  },
  "checkID": "838766BA2B995C00744175F69A1B11E32C3DBC40E64801A4056FCBD657F57334"
};
return api.prepareCheckCash(address, checkCash).then(prepared =>
  {/* ... */});
```


```json
{
  "txJSON": "{\"Account\":\"r9cZA1mLK5R5Am25ArfXFmqgNwjZgnfk59\",\"TransactionType\":\"CheckCash\",\"CheckID\":\"838766BA2B995C00744175F69A1B11E32C3DBC40E64801A4056FCBD657F57334\",\"Amount\":\"1000000\",\"Flags\":2147483648,\"LastLedgerSequence\":8819954,\"Sequence\":23,\"Fee\":\"12\"}",
  "instructions": {
    "fee": "0.000012",
    "sequence": 23,
    "maxLedgerVersion": 8819954
  }
}
```


## sign

```
sign(txJSON: string, secret: string, options: Object): {signedTransaction: string, id: string}
sign(txJSON: string, keypair: Object, options: Object): {signedTransaction: string, id: string}
```

Sign a prepared transaction. The signed transaction must subsequently be [submitted](#submit).

### Parameters

Name | Type | Description
---- | ---- | -----------
txJSON | string | Transaction represented as a JSON string in rippled format.
keypair | object | *Optional* The private and public key of the account that is initiating the transaction. (This field is exclusive with secret).
*keypair.* privateKey | privateKey | The uppercase hexadecimal representation of the secp256k1 or Ed25519 private key.
*keypair.* publicKey | publicKey | The uppercase hexadecimal representation of the secp256k1 or Ed25519 public key.
options | object | *Optional* Options that control the type of signature that will be generated.
*options.* signAs | [address](#address) | *Optional* The account that the signature should count for in multisigning.
secret | secret string | *Optional* The secret of the account that is initiating the transaction. (This field is exclusive with keypair).

### Return Value

This method returns an object with the following structure:

Name | Type | Description
---- | ---- | -----------
signedTransaction | string | The signed transaction represented as an uppercase hexadecimal string.
id | [transactionHash](#transaction-id) | The [Transaction ID](#transaction-id) of the signed transaction.

### Example

```javascript
const txJSON = '{"Flags":2147483648,"TransactionType":"AccountSet","Account":"r9cZA1mLK5R5Am25ArfXFmqgNwjZgnfk59","Domain":"726970706C652E636F6D","LastLedgerSequence":8820051,"Fee":"12","Sequence":23}';
const secret = 'shsWGZcmZz6YsWWmcnpfr6fLTdtFV';
const keypair = { privateKey: '00ACCD3309DB14D1A4FC9B1DAE608031F4408C85C73EE05E035B7DC8B25840107A', publicKey: '02F89EAEC7667B30F33D0687BBA86C3FE2A08CCA40A9186C5BDE2DAA6FA97A37D8' };
return api.sign(txJSON, secret); // or: api.sign(txJSON, keypair);
```


```json
{
  "signedTransaction": "12000322800000002400000017201B0086955368400000000000000C732102F89EAEC7667B30F33D0687BBA86C3FE2A08CCA40A9186C5BDE2DAA6FA97A37D874473045022100BDE09A1F6670403F341C21A77CF35BA47E45CDE974096E1AA5FC39811D8269E702203D60291B9A27F1DCABA9CF5DED307B4F23223E0B6F156991DB601DFB9C41CE1C770A726970706C652E636F6D81145E7B112523F68D2F5E879DB4EAC51C6698A69304",
  "id": "02ACE87F1996E3A23690A5BB7F1774BF71CCBA68F79805831B42ABAD5913D6F4"
}
```


## combine

`combine(signedTransactions: Array<string>): {signedTransaction: string, id: string}`

Combines signed transactions from multiple accounts for a multisignature transaction. The signed transaction must subsequently be [submitted](#submit).

### Parameters

Name | Type | Description
---- | ---- | -----------
signedTransactions | array\<string\> | An array of signed transactions (from the output of [sign](#sign)) to combine.

### Return Value

This method returns an object with the following structure:

Name | Type | Description
---- | ---- | -----------
signedTransaction | string | The signed transaction represented as an uppercase hexadecimal string.
id | [transactionHash](#transaction-id) | The [Transaction ID](#transaction-id) of the signed transaction.

### Example

```javascript
const signedTransactions = [ "12000322800000002400000004201B000000116840000000000F42407300770B6578616D706C652E636F6D811407C532442A675C881BA1235354D4AB9D023243A6F3E0107321026C784C1987F83BACBF02CD3E484AFC84ADE5CA6B36ED4DCA06D5BA233B9D382774473045022100E484F54FF909469FA2033E22EFF3DF8EDFE62217062680BB2F3EDF2F185074FE0220350DB29001C710F0450DAF466C5D819DC6D6A3340602DE9B6CB7DA8E17C90F798114FE9337B0574213FA5BCC0A319DBB4A7AC0CCA894E1F1",
  "12000322800000002400000004201B000000116840000000000F42407300770B6578616D706C652E636F6D811407C532442A675C881BA1235354D4AB9D023243A6F3E01073210287AAAB8FBE8C4C4A47F6F1228C6E5123A7ED844BFE88A9B22C2F7CC34279EEAA74473045022100B09DDF23144595B5A9523B20E605E138DC6549F5CA7B5984D7C32B0E3469DF6B022018845CA6C203D4B6288C87DDA439134C83E7ADF8358BD41A8A9141A9B631419F8114517D9B9609229E0CDFE2428B586738C5B2E84D45E1F1" ];
return api.combine(signedTransactions);
```


```json
{
  "signedTransaction": "12000322800000002400000004201B000000116840000000000F42407300770B6578616D706C652E636F6D811407C532442A675C881BA1235354D4AB9D023243A6F3E01073210287AAAB8FBE8C4C4A47F6F1228C6E5123A7ED844BFE88A9B22C2F7CC34279EEAA74473045022100B09DDF23144595B5A9523B20E605E138DC6549F5CA7B5984D7C32B0E3469DF6B022018845CA6C203D4B6288C87DDA439134C83E7ADF8358BD41A8A9141A9B631419F8114517D9B9609229E0CDFE2428B586738C5B2E84D45E1E0107321026C784C1987F83BACBF02CD3E484AFC84ADE5CA6B36ED4DCA06D5BA233B9D382774473045022100E484F54FF909469FA2033E22EFF3DF8EDFE62217062680BB2F3EDF2F185074FE0220350DB29001C710F0450DAF466C5D819DC6D6A3340602DE9B6CB7DA8E17C90F798114FE9337B0574213FA5BCC0A319DBB4A7AC0CCA894E1F1",
  "id": "8A3BFD2214B4C8271ED62648FCE9ADE4EE82EF01827CF7D1F7ED497549A368CC"
}
```


## submit

`submit(signedTransaction: string): Promise<Object>`

Submits a signed transaction. The transaction is not guaranteed to succeed; it must be verified with [getTransaction](#gettransaction).

### Parameters

Name | Type | Description
---- | ---- | -----------
signedTransaction | string | A signed transaction as returned by [sign](#sign).

### Return Value

This method returns an object with the following structure:

Name | Type | Description
---- | ---- | -----------
resultCode | string | The result code returned by rippled. [List of transaction responses](https://ripple.com/build/transactions/#full-transaction-response-list)
resultMessage | string | Human-readable explanation of the status of the transaction.

### Example

```javascript
const signedTransaction = '12000322800000002400000017201B0086955368400000000000000C732102F89EAEC7667B30F33D0687BBA86C3FE2A08CCA40A9186C5BDE2DAA6FA97A37D874473045022100BDE09A1F6670403F341C21A77CF35BA47E45CDE974096E1AA5FC39811D8269E702203D60291B9A27F1DCABA9CF5DED307B4F23223E0B6F156991DB601DFB9C41CE1C770A726970706C652E636F6D81145E7B112523F68D2F5E879DB4EAC51C6698A69304';
return api.submit(signedTransaction)
  .then(result => {/* ... */});
```


```json
{
  "resultCode": "tesSUCCESS",
  "resultMessage": "The transaction was applied. Only final in a validated ledger."
}
```


## generateAddress

`generateAddress(): {address: string, secret: string}`

Generate a new XRP Ledger address and corresponding secret.

### Parameters

Name | Type | Description
---- | ---- | -----------
options | object | *Optional* Options to control how the address and secret are generated.
*options.* algorithm | string | *Optional* The digital signature algorithm to generate an address for. Can be `ecdsa-secp256k1` (default) or `ed25519`.
*options.* entropy | array\<integer\> | *Optional* The entropy to use to generate the seed.

### Return Value

This method returns an object with the following structure:

Name | Type | Description
---- | ---- | -----------
address | [address](#address) | A randomly generated Ripple account address.
secret | secret string | The secret corresponding to the `address`.

### Example

```javascript
return api.generateAddress();
```


```json
{
  "address": "rGCkuB7PBr5tNy68tPEABEtcdno4hE6Y7f",
  "secret": "sp6JS7f14BuwFY8Mw6bTtLKWauoUs"
}
```


## signPaymentChannelClaim

`signPaymentChannelClaim(channel: string, amount: string, privateKey: string): string`

Sign a payment channel claim. The signature can be submitted in a subsequent [PaymentChannelClaim](#preparepaymentchannelclaim) transaction.

### Parameters

Name | Type | Description
---- | ---- | -----------
channel | string | 256-bit hexadecimal channel identifier.
amount | [value](#value) | Amount of XRP authorized by the claim.
privateKey | string | The private key to sign the payment channel claim.

### Return Value

This method returns a signature string:

Name | Type | Description
---- | ---- | -----------
 | string | The hexadecimal representation of a signature.

### Example

```javascript
const channel =
  '3E18C05AD40319B809520F1A136370C4075321B285217323396D6FD9EE1E9037';
const amount = '.00001';
const privateKey =
  'ACCD3309DB14D1A4FC9B1DAE608031F4408C85C73EE05E035B7DC8B25840107A';
return api.signPaymentChannelClaim(channel, amount, privateKey);
```


```json
"3045022100B5C54654221F154347679B97AE7791CBEF5E6772A3F894F9C781B8F1B400F89F022021E466D29DC5AEB5DFAFC76E8A88D2E388EBD25A84143B6AC3B647F479CB89B7"
```


## verifyPaymentChannelClaim

`verifyPaymentChannelClaim(channel: string, amount: string, signature: string, publicKey: string): boolean`

Verify a payment channel claim signature.

### Parameters

Name | Type | Description
---- | ---- | -----------
channel | string | 256-bit hexadecimal channel identifier.
amount | [value](#value) | Amount of XRP authorized by the claim.
signature | string | Signature of this claim.
publicKey | string | Public key of the channel's sender

### Return Value

This method returns `true` if the claim signature is valid.

Name | Type | Description
---- | ---- | -----------
 | boolean | 

### Example

```javascript
const channel =
  '3E18C05AD40319B809520F1A136370C4075321B285217323396D6FD9EE1E9037';
const amount = '.00001';
const signature = "3045022100B5C54654221F154347679B97AE7791CBEF5E6772A3F894F9C781B8F1B400F89F022021E466D29DC5AEB5DFAFC76E8A88D2E388EBD25A84143B6AC3B647F479CB89B7";
const publicKey =
  '02F89EAEC7667B30F33D0687BBA86C3FE2A08CCA40A9186C5BDE2DAA6FA97A37D8';
return api.verifyPaymentChannelClaim(channel, amount, signature, publicKey);
```

```json
true
```

## computeLedgerHash

`computeLedgerHash(ledger: Object): string`

Compute the hash of a ledger.

### Parameters

<aside class="notice">
The parameter to this method has the same structure as the return value of getLedger.
</aside>

Name | Type | Description
---- | ---- | -----------
ledger | object | The ledger header to hash.
*ledger.* stateHash | string | Hash of all state information in this ledger.
*ledger.* closeTime | date-time string | The time at which this ledger was closed.
*ledger.* closeTimeResolution | integer | Approximate number of seconds between closing one ledger version and closing the next one.
*ledger.* closeFlags | integer | A bit-map of flags relating to the closing of this ledger. Currently, the ledger has only one flag defined for `closeFlags`: **sLCF_NoConsensusTime** (value 1). If this flag is enabled, it means that validators were in conflict regarding the correct close time for the ledger, but built otherwise the same ledger, so they declared consensus while "agreeing to disagree" on the close time. In this case, the consensus ledger contains a `closeTime` value that is 1 second after that of the previous ledger. (In this case, there is no official close time, but the actual real-world close time is probably 3-6 seconds later than the specified `closeTime`.)
*ledger.* ledgerHash | string | Unique identifying hash of the entire ledger.
*ledger.* ledgerVersion | integer | The ledger version of this ledger.
*ledger.* ledgerVersion | string | The ledger version of this ledger.
*ledger.* parentLedgerHash | string | Unique identifying hash of the ledger that came immediately before this one.
*ledger.* parentCloseTime | date-time string | The time at which the previous ledger was closed.
*ledger.* totalDrops | [value](#value) | Total number of drops (1/1,000,000th of an XRP) in the network, as a quoted integer. (This decreases as transaction fees cause XRP to be destroyed.)
*ledger.* transactionHash | string | Hash of the transaction information included in this ledger.
*ledger.* rawState | string | *Optional* A JSON string containing all state data for this ledger in rippled JSON format.
*ledger.* rawTransactions | string | *Optional* A JSON string containing rippled format transaction JSON for all transactions that were validated in this ledger.
*ledger.* stateHashes | array\<string\> | *Optional* An array of hashes of all state data in this ledger.
*ledger.* transactionHashes | array\<[transactionHash](#transaction-id)\> | *Optional* An array of hashes of all transactions that were validated in this ledger.
*ledger.* transactions | array\<[getTransaction](#gettransaction)\> | *Optional* Array of all transactions that were validated in this ledger. Transactions are represented in the same format as the return value of [getTransaction](#gettransaction).

### Return Value

This method returns an uppercase hexadecimal string representing the hash of the ledger.

### Example

```javascript
const ledger = {
  "stateHash": "D9ABF622DA26EEEE48203085D4BC23B0F77DC6F8724AC33D975DA3CA492D2E44",
  "closeTime": "2015-08-12T01:01:10.000Z",
  "parentCloseTime": "2015-08-12T01:01:00.000Z",
  "closeFlags": 0,
  "closeTimeResolution": 10,
  "ledgerVersion": 15202439,
  "parentLedgerHash": "12724A65B030C15A1573AA28B1BBB5DF3DA4589AA3623675A31CAE69B23B1C4E",
  "totalDrops": "99998831688050493",
  "transactionHash": "325EACC5271322539EEEC2D6A5292471EF1B3E72AE7180533EFC3B8F0AD435C8"
};
return api.computeLedgerHash(ledger);
```

```json
"F4D865D83EB88C1A1911B9E90641919A1314F36E1B099F8E95FE3B7C77BE3349"
```

# API Events

## ledger

This event is emitted whenever a new ledger version is validated on the connected server.

### Return Value

Name | Type | Description
---- | ---- | -----------
baseFeeXRP | [value](#value) | Base fee, in XRP.
ledgerHash | string | Unique hash of the ledger that was closed, as hex.
ledgerTimestamp | date-time string | The time at which this ledger closed.
reserveBaseXRP | [value](#value) | The minimum reserve, in XRP, that is required for an account.
reserveIncrementXRP | [value](#value) | The increase in account reserve that is added for each item the account owns, such as offers or trust lines.
transactionCount | integer | Number of new transactions included in this ledger.
ledgerVersion | integer | Ledger version of the ledger that closed.
ledgerVersion | string | Ledger version of the ledger that closed.
validatedLedgerVersions | string | Range of ledgers that the server has available. This may be discontiguous.

### Example

```javascript
api.on('ledger', ledger => {
  console.log(JSON.stringify(ledger, null, 2));
});
```


```json
{
  "baseFeeXRP": "0.00001",
  "ledgerVersion": 14804627,
  "ledgerHash": "9141FA171F2C0CE63E609466AF728FF66C12F7ACD4B4B50B0947A7F3409D593A",
  "ledgerTimestamp": "2015-07-23T05:50:40.000Z",
  "reserveBaseXRP": "20",
  "reserveIncrementXRP": "5",
  "transactionCount": 19,
  "validatedLedgerVersions": "13983423-14804627"
}
```


## error

This event is emitted when there is an error on the connection to the server that cannot be associated to a specific request.

### Return Value

The first parameter is a string indicating the error type:
* `badMessage` - rippled returned a malformed message
* `websocket` - the websocket library emitted an error
* one of the error codes found in the [rippled Universal Errors](https://ripple.com/build/rippled-apis/#universal-errors).

The second parameter is a message explaining the error.

The third parameter is:
* the message that caused the error for `badMessage`
* the error object emitted for `websocket`
* the parsed response for rippled errors

### Example

```javascript
api.on('error', (errorCode, errorMessage, data) => {
  console.log(errorCode + ': ' + errorMessage);
});
```

```
tooBusy: The server is too busy to help you now.
```

## connected

This event is emitted after connection successfully opened.

### Example

```javascript
api.on('connected', () => {
  console.log('Connection is open now.');
});
```

## disconnected

This event is emitted when connection is closed.

### Return Value

The only parameter is a number containing the [close code](https://developer.mozilla.org/en-US/docs/Web/API/CloseEvent) send by the server.

### Example

```javascript
api.on('disconnected', (code) => {
  if (code !== 1000) {
    console.log('Connection is closed due to error.');
  } else {
    console.log('Connection is closed normally.');
  }
});
```
<|MERGE_RESOLUTION|>--- conflicted
+++ resolved
@@ -414,6 +414,7 @@
 memos | [memos](#transaction-memos) | *Optional* Array of memos to attach to the transaction.
 qualityIn | number | *Optional* Incoming balances on this trustline are valued at this ratio.
 qualityOut | number | *Optional* Outgoing balances on this trustline are valued at this ratio.
+rawTransaction | string | *Optional* The raw transaction data as a JSON string. For advanced users only; exercise caution when interpreting this data.
 ripplingDisabled | boolean | *Optional* If true, payments cannot ripple through this trustline.
 
 ### Example
@@ -454,6 +455,7 @@
 memos | [memos](#transaction-memos) | *Optional* Array of memos to attach to the transaction.
 orderToReplace | [sequence](#account-sequence-number) | *Optional* The [account sequence number](#account-sequence-number) of an order to cancel before the new order is created, effectively replacing the old order.
 passive | boolean | *Optional* If enabled, the offer will not consume offers that exactly match it, and instead becomes an Offer node in the ledger. It will still consume offers that cross it.
+rawTransaction | string | *Optional* The raw transaction data as a JSON string. For advanced users only; exercise caution when interpreting this data.
 
 The following invalid flag combination causes a `ValidationError`: `immediateOrCancel` and `fillOrKill`. These fields are mutually exclusive, and cannot both be set at the same time.
 
@@ -486,6 +488,7 @@
 ---- | ---- | -----------
 orderSequence | [sequence](#account-sequence-number) | The [account sequence number](#account-sequence-number) of the order to cancel.
 memos | [memos](#transaction-memos) | *Optional* Array of memos to attach to the transaction.
+rawTransaction | string | *Optional* The raw transaction data as a JSON string. For advanced users only; exercise caution when interpreting this data.
 
 ### Example
 
@@ -515,6 +518,7 @@
 messageKey | string | *Optional* Public key for sending encrypted messages to this account. Conventionally, it should be a secp256k1 key, the same encryption that is used by the rest of Ripple.
 noFreeze | boolean | *Optional* Permanently give up the ability to freeze individual trust lines. This flag can never be disabled after being enabled.
 passwordSpent | boolean | *Optional* Indicates that the account has used its free SetRegularKey transaction.
+rawTransaction | string | *Optional* The raw transaction data as a JSON string. For advanced users only; exercise caution when interpreting this data.
 regularKey | [address](#address),null | *Optional* The public key of a new keypair, to use as the regular key to this account, as a base-58-encoded string in the same format as an account address. Use `null` to remove the regular key.
 requireAuthorization | boolean | *Optional* If set, this account must individually approve other users in order for those users to hold this account’s issuances.
 requireDestinationTag | boolean | *Optional* Requires incoming payments to specify a destination tag.
@@ -556,6 +560,7 @@
 condition | string | *Optional* A hex value representing a [PREIMAGE-SHA-256 crypto-condition](https://tools.ietf.org/html/draft-thomas-crypto-conditions-02#section-8.1). If present, `fulfillment` is required upon execution.
 destinationTag | integer | *Optional* Destination tag.
 memos | [memos](#transaction-memos) | *Optional* Array of memos to attach to the transaction.
+rawTransaction | string | *Optional* The raw transaction data as a JSON string. For advanced users only; exercise caution when interpreting this data.
 sourceTag | integer | *Optional* Source tag.
 
 ### Example
@@ -580,6 +585,7 @@
 owner | [address](#address) | The address of the owner of the escrow to cancel.
 escrowSequence | [sequence](#account-sequence-number) | The [account sequence number](#account-sequence-number) of the [Escrow Creation](#escrow-creation) transaction for the escrow to cancel.
 memos | [memos](#transaction-memos) | *Optional* Array of memos to attach to the transaction.
+rawTransaction | string | *Optional* The raw transaction data as a JSON string. For advanced users only; exercise caution when interpreting this data.
 
 ### Example
 
@@ -603,6 +609,7 @@
 condition | string | *Optional* A hex value representing a [PREIMAGE-SHA-256 crypto-condition](https://tools.ietf.org/html/draft-thomas-crypto-conditions-02#section-8.1). This must match the original `condition` from the escrow creation transaction.
 fulfillment | string | *Optional* A hex value representing the [PREIMAGE-SHA-256 crypto-condition](https://tools.ietf.org/html/draft-thomas-crypto-conditions-02#section-8.1) fulfillment for `condition`.
 memos | [memos](#transaction-memos) | *Optional* Array of memos to attach to the transaction.
+rawTransaction | string | *Optional* The raw transaction data as a JSON string. For advanced users only; exercise caution when interpreting this data.
 
 ### Example
 
@@ -628,6 +635,7 @@
 destinationTag | integer | *Optional* Destination tag that identifies the reason for the check, or a hosted recipient to pay.
 expiration | date-time string | *Optional* Time after which the check is no longer valid.
 invoiceID | string | *Optional* 256-bit hash, as a 64-character hexadecimal string, representing a specific reason or identifier for this check.
+rawTransaction | string | *Optional* The raw transaction data as a JSON string. For advanced users only; exercise caution when interpreting this data.
 
 ### Example
 
@@ -650,6 +658,7 @@
 Name | Type | Description
 ---- | ---- | -----------
 checkID | string | The ID of the Check ledger object to cancel, as a 64-character hexadecimal string.
+rawTransaction | string | *Optional* The raw transaction data as a JSON string. For advanced users only; exercise caution when interpreting this data.
 
 ### Example
 
@@ -670,6 +679,7 @@
 checkID | string | The ID of the Check ledger object to cash, as a 64-character hexadecimal string.
 amount | [laxAmount](#amount) | *Optional* Redeem the Check for exactly this amount, if possible. The currency must match that of the sendMax of the corresponding CheckCreate transaction. You must provide either this field or deliverMin.
 deliverMin | [laxAmount](#amount) | *Optional* Redeem the Check for at least this amount and for as much as possible. The currency must match that of the sendMax of the corresponding CheckCreate transaction. You must provide either this field or amount.
+rawTransaction | string | *Optional* The raw transaction data as a JSON string. For advanced users only; exercise caution when interpreting this data.
 
 ### Example
 
@@ -697,6 +707,7 @@
 publicKey | string | Public key of the key pair the source may use to sign claims against this channel.
 cancelAfter | date-time string | *Optional* Time when this channel expires. This expiration cannot be changed after creating the channel.
 destinationTag | integer | *Optional* Destination tag.
+rawTransaction | string | *Optional* The raw transaction data as a JSON string. For advanced users only; exercise caution when interpreting this data.
 sourceTag | integer | *Optional* Source tag.
 
 ### Example
@@ -721,6 +732,7 @@
 amount | [value](#value) | Amount of XRP to fund the channel with.
 channel | string | 256-bit hexadecimal channel identifier.
 expiration | date-time string | *Optional* New expiration for this channel. (This does not change the cancelAfter expiration, if the channel has one.) Cannot move the expiration sooner than settleDelay seconds from time of the request.
+rawTransaction | string | *Optional* The raw transaction data as a JSON string. For advanced users only; exercise caution when interpreting this data.
 
 ### Example
 
@@ -744,6 +756,7 @@
 balance | [value](#value) | *Optional* Total XRP balance delivered by this channel after claim is processed.
 close | boolean | *Optional* Request to close the channel. If the channel has no XRP remaining or the destination address requests it, closes the channel immediately (returning unclaimed XRP to the source address). Otherwise, sets the channel to expire after settleDelay seconds have passed.
 publicKey | string | *Optional* Public key of the channel. (For verifying the signature.)
+rawTransaction | string | *Optional* The raw transaction data as a JSON string. For advanced users only; exercise caution when interpreting this data.
 renew | boolean | *Optional* Clear the channel's expiration time.
 signature | string | *Optional* Signed claim authorizing withdrawal of XRP from the channel. (Required except from the channel's source address.)
 
@@ -1137,14 +1150,9 @@
 
 Name | Type | Description
 ---- | ---- | -----------
-<<<<<<< HEAD
-id | [id](#transaction-id) | A hash of a transaction used to identify the transaction, represented in hexadecimal.
+id | [transactionHash](#transaction-id) | A hash of a transaction used to identify the transaction, represented in hexadecimal.
 options | object | *Optional* Options to limit the ledger versions to search and/or to include raw transaction data.
 *options.* includeRawTransaction | object | *Optional* Include raw transaction data. For advanced users; exercise caution when interpreting this data. 
-=======
-id | [transactionHash](#transaction-id) | A hash of a transaction used to identify the transaction, represented in hexadecimal.
-options | object | *Optional* Options to limit the ledger versions to search.
->>>>>>> 569766b8
 *options.* maxLedgerVersion | integer | *Optional* The highest ledger version to search
 *options.* maxLedgerVersion | string | *Optional* The highest ledger version to search
 *options.* minLedgerVersion | integer | *Optional* The lowest ledger version to search.
@@ -3563,6 +3571,7 @@
 messageKey | string | *Optional* Public key for sending encrypted messages to this account. Conventionally, it should be a secp256k1 key, the same encryption that is used by the rest of Ripple.
 noFreeze | boolean | *Optional* Permanently give up the ability to freeze individual trust lines. This flag can never be disabled after being enabled.
 passwordSpent | boolean | *Optional* Indicates that the account has used its free SetRegularKey transaction.
+rawTransaction | string | *Optional* The raw transaction data as a JSON string. For advanced users only; exercise caution when interpreting this data.
 regularKey | [address](#address),null | *Optional* The public key of a new keypair, to use as the regular key to this account, as a base-58-encoded string in the same format as an account address. Use `null` to remove the regular key.
 requireAuthorization | boolean | *Optional* If set, this account must individually approve other users in order for those users to hold this account’s issuances.
 requireDestinationTag | boolean | *Optional* Requires incoming payments to specify a destination tag.
